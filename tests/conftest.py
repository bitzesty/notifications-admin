import os
from datetime import date
import pytest
from alembic.command import upgrade
from alembic.config import Config
from flask.ext.migrate import Migrate, MigrateCommand
from flask.ext.script import Manager
from sqlalchemy.schema import MetaData
<<<<<<< HEAD

from app import create_app
=======
from app import create_app, db

>>>>>>> 68891d8e
from . import (
    create_test_user, service_json, TestClient,
    get_test_user, template_json, api_key_json)


@pytest.fixture(scope='session')
def app_(request):
    app = create_app('test')

    ctx = app.app_context()
    ctx.push()

    def teardown():
        ctx.pop()

    request.addfinalizer(teardown)
    app.test_client_class = TestClient
    return app


@pytest.fixture(scope='function')
def service_one(request, api_user_active):
    return service_json(1, 'service one', [api_user_active.id])


@pytest.fixture(scope='function')
def mock_send_sms(request, mocker):
    return mocker.patch("app.notifications_api_client.send_sms")


@pytest.fixture(scope='function')
def mock_send_email(request, mocker):
    return mocker.patch("app.notifications_api_client.send_email")


@pytest.fixture(scope='function')
<<<<<<< HEAD
def mock_get_service(mocker, api_user_active):
    def _create(service_id):
        service = service_json(
            service_id, "Test Service", [api_user_active.id], limit=1000,
            active=False, restricted=True)
=======
def mock_get_service(mocker, mock_api_user):
    def _get(service_id):
        service = service_json(
            service_id, "Test Service", [mock_api_user.id], limit=1000,
            active=True, restricted=True)
>>>>>>> 68891d8e
        return {'data': service, 'token': 1}

    return mocker.patch('app.notifications_api_client.get_service', side_effect=_get)


@pytest.fixture(scope='function')
def mock_create_service(mocker):
    def _create(service_name, active, limit, restricted, user_id):
        service = service_json(
            101, service_name, [user_id], limit=limit,
            active=active, restricted=restricted)
        return {'data': service}

    mock_class = mocker.patch(
        'app.notifications_api_client.create_service', side_effect=_create)
    return mock_class


@pytest.fixture(scope='function')
def mock_update_service(mocker):
    def _update(service_id,
                service_name,
                active,
                limit,
                restricted,
                users):
        service = service_json(
            service_id, service_name, users, limit=limit,
            active=active, restricted=restricted)
        return {'data': service}

    mock_class = mocker.patch(
        'app.notifications_api_client.update_service', side_effect=_update)
    return mock_class


@pytest.fixture(scope='function')
<<<<<<< HEAD
def mock_get_services(mocker, api_user_active):
    def _create():
        service_one = service_json(
            1, "service_one", [api_user_active.id], 1000, True, False)
        service_two = service_json(
            2, "service_two", [api_user_active.id], 1000, True, False)
=======
def mock_get_services(mocker, mock_active_user):
    def _create(user_id):
        service_one = service_json(
            1, "service_one", [mock_active_user.id], 1000, True, False)
        service_two = service_json(
            2, "service_two", [mock_active_user.id], 1000, True, False)
>>>>>>> 68891d8e
        return {'data': [service_one, service_two]}

    mock_class = mocker.patch(
        'app.notifications_api_client.get_services', side_effect=_create)
    return mock_class


@pytest.fixture(scope='function')
def mock_delete_service(mocker, mock_get_service):
    def _delete(service_id):
        return mock_get_service.side_effect(service_id)

    mock_class = mocker.patch(
        'app.notifications_api_client.delete_service', side_effect=_delete)
    return mock_class


@pytest.fixture(scope='function')
def mock_get_service_template(mocker):
    def _create(service_id, template_id):
        template = template_json(
            template_id, "Two week reminder", "sms", "Your vehicle tax is about to expire", service_id)
        return {'data': template}

    return mocker.patch(
        'app.notifications_api_client.get_service_template', side_effect=_create)


@pytest.fixture(scope='function')
def mock_create_service_template(mocker):
    def _create(name, type_, content, service):
        template = template_json(
            101, name, type_, content, service)
        return {'data': template}

    mock_class = mocker.patch(
        'app.notifications_api_client.create_service_template',
        side_effect=_create)
    return mock_class


@pytest.fixture(scope='function')
def mock_update_service_template(mocker):
    def _update(id_, name, type_, content, service):
        template = template_json(
            id_, name, type_, content, service)
        return {'data': template}

    mock_class = mocker.patch(
        'app.notifications_api_client.update_service_template',
        side_effect=_update)
    return mock_class


@pytest.fixture(scope='function')
def mock_get_service_templates(mocker):
    def _create(service_id):
        template_one = template_json(
            1, "template_one", "sms", "template one content", service_id)
        template_two = template_json(
            2, "template_two", "sms", "template two content", service_id)
        return {'data': [template_one, template_two]}

    mock_class = mocker.patch(
        'app.notifications_api_client.get_service_templates',
        side_effect=_create)
    return mock_class


@pytest.fixture(scope='function')
def mock_delete_service_template(mocker):
    def _delete(service_id, template_id):
        template = template_json(
            template_id, "Template to delete",
            "sms", "content to be deleted", service_id)
        return {'data': template}

    return mocker.patch(
        'app.notifications_api_client.delete_service_template', side_effect=_delete)


@pytest.fixture(scope='function')
def api_user_pending(mocker):
    from app.notify_client.user_api_client import User
    user_data = {'id': 1,
                 'name': 'Test User',
                 'password': 'somepassword',
                 'email_address': 'test@user.gov.uk',
                 'mobile_number': '+4412341234',
                 'state': 'pending',
                 'failed_login_count': 0
                 }
    user = User(user_data)
    return user


@pytest.fixture(scope='function')
def api_user_active(mocker):
    from app.notify_client.user_api_client import User
    user_data = {'id': 1,
                 'name': 'Test User',
                 'password': 'somepassword',
                 'email_address': 'test@user.gov.uk',
                 'mobile_number': '+4412341234',
                 'state': 'active',
                 'failed_login_count': 0
                 }
    user = User(user_data)
    return user


@pytest.fixture(scope='function')
def mock_register_user(mocker, api_user_pending):
    def _register(name, email_address, mobile_number, password):
<<<<<<< HEAD
        api_user_pending.fields['name'] = name
        api_user_pending.fields['email_address'] = email_address
        api_user_pending.fields['mobile_number'] = mobile_number
        api_user_pending.fields['password'] = password
        return api_user_pending
=======
        mock_api_user.name = name
        mock_api_user.email_address = email_address
        mock_api_user.mobile_number = mobile_number
        mock_api_user.password = password
        return mock_api_user

>>>>>>> 68891d8e
    return mocker.patch('app.user_api_client.register_user', side_effect=_register)


@pytest.fixture(scope='function')
<<<<<<< HEAD
def mock_user_loader(mocker, api_user_active):
    mock_class = mocker.patch('app.main.dao.users_dao.get_user_by_id')
    mock_class.return_value = api_user_active
    return mock_class


@pytest.fixture(scope='function')
def mock_activate_user(mocker, api_user_pending):
    def _activate(api_user_pending):
        api_user_pending.state = 'active'
        return api_user_pending
=======
def mock_active_user(mocker, mock_api_user):
    mock_api_user.state = 'active'
    return mock_api_user


@pytest.fixture(scope='function')
def mock_activate_user(mocker):
    def _activate(user):
        user.state = 'active'
        return user

>>>>>>> 68891d8e
    return mocker.patch('app.user_api_client.update_user', side_effect=_activate)


@pytest.fixture(scope='function')
<<<<<<< HEAD
def mock_user_dao_get_user(mocker, api_user_active):
    def _get_user(id):
        return api_user_active
    return mocker.patch('app.main.dao.users_dao.get_user_by_id', side_effect=_get_user)


@pytest.fixture(scope='function')
def mock_get_user(mocker, api_user_active):
    def _get_user(id):
        return api_user_active
    return mocker.patch(
        'app.user_api_client.get_user', side_effect=_get_user)


@pytest.fixture(scope='function')
def mock_user_dao_get_by_email(mocker, api_user_active):

    def _get_user(email_address):
        api_user_active.fields['email_address'] = email_address
        return api_user_active
    return mocker.patch('app.main.dao.users_dao.get_user_by_email', side_effect=_get_user)


@pytest.fixture(scope='function')
def mock_inactive_user_dao_get_by_email(mocker, api_user_pending):
    def _get_user(email_address):
        api_user_pending.fields['email_address'] = email_address
        api_user_pending.fields['is_locked'] = True
        return api_user_pending
=======
def mock_get_user(mocker, mock_active_user):
    def _get_user(id):
        return mock_active_user

    return mocker.patch('app.main.dao.users_dao.get_user_by_id', side_effect=_get_user)


@pytest.fixture(scope='function')
def mock_get_by_email(mocker, mock_api_user, mock_active_user, mock_get_user):
    def _get_user(email_address):
        if email_address == 'notfound@example.gov.uk':
            return None
        if email_address == 'locked_user@example.gov.uk':
            mock_active_user.failed_login_count = 5
            return mock_active_user
        if email_address == 'inactive_user@example.gov.uk':
            mock_active_user.state = 'inactive'
        if email_address == 'pending_user@example.gov.uk':
            return mock_api_user

        else:
            mock_active_user.email_address = email_address
            return mock_active_user
>>>>>>> 68891d8e
    return mocker.patch('app.main.dao.users_dao.get_user_by_email', side_effect=_get_user)


@pytest.fixture(scope='function')
<<<<<<< HEAD
def mock_user_by_email_not_found(mocker):
    return mocker.patch('app.main.dao.users_dao.get_user_by_email', return_value=None)


@pytest.fixture(scope='function')
def mock_get_user_by_email(mocker, api_user_active):

    def _get_user(email_address):
        api_user_active.fields['email_address'] = email_address
        return api_user_active
    return mocker.patch(
        'app.user_api_client.get_user_by_email', side_effect=_get_user)


@pytest.fixture(scope='function')
def mock_get_user_by_email_not_found(mocker):
    return mocker.patch(
        'app.user_api_client.get_user_by_email', return_value=None)


@pytest.fixture(scope='function')
def mock_user_dao_checkpassword(mocker, api_user_active):

    def _check(api_user_active, password):
=======
def mock_user_checkpassword(mocker, mock_active_user):
    def _check(mock_active_user, password):
>>>>>>> 68891d8e
        return True

    return mocker.patch('app.main.dao.users_dao.verify_password', side_effect=_check)


@pytest.fixture(scope='function')
<<<<<<< HEAD
def mock_verify_password(mocker):
    def _verify_password(user, password):
        return True
    return mocker.patch(
        'app.user_api_client.verify_password',
        side_effect=_verify_password)


@pytest.fixture(scope='function')
def mock_user_dao_update_email(mocker, api_user_active):

    def _update(id, email_address):
        api_user_active.fields['email_address'] = email_address
        return api_user_active
=======
def mock_update_email(mocker, mock_active_user):
    def _update(id, email_address):
        mock_active_user.email_address = email_address

>>>>>>> 68891d8e
    return mocker.patch('app.main.dao.users_dao.update_email_address', side_effect=_update)


@pytest.fixture(scope='function')
<<<<<<< HEAD
def mock_user_dao_update_mobile(mocker, api_user_active):

    def _update(id, mobile_number):
        api_user_active.fields['mobile_number'] = mobile_number
        return api_user_active
=======
def mock_update_mobile(mocker, mock_active_user):

    def _update(id, mobile_number):
        mock_active_user.mobile_number = mobile_number

>>>>>>> 68891d8e
    return mocker.patch('app.main.dao.users_dao.update_mobile_number', side_effect=_update)


@pytest.fixture(scope='function')
<<<<<<< HEAD
def mock_user_dao_password_reset(mocker, api_user_active):

    def _reset(email):
        api_user_active.state = 'request_password_reset'
=======
def mock_password_reset(mocker, mock_active_user):

    def _reset(email):
        mock_active_user.state = 'request_password_reset'

>>>>>>> 68891d8e
    return mocker.patch('app.main.dao.users_dao.request_password_reset', side_effect=_reset)


@pytest.fixture(scope='function')
<<<<<<< HEAD
def mock_update_user(mocker):

    def _update(user):
        return user
    return mocker.patch('app.user_api_client.update_user', side_effect=_update)


@pytest.fixture(scope='function')
def mock_user_dao_get_new_password(mocker, api_user_active):
    api_user_active.state = 'request_password_reset'
    mock_class = mocker.patch('app.main.dao.users_dao.get_user_by_email')
    mock_class.return_value = api_user_active
    return mock_class
=======
def mock_get_user_from_api(mocker, mock_active_user):
    def _get_user(email_address):
        return mock_active_user
    return mocker.patch('app.main.dao.users_dao.user_api_client.get_user_by_email', side_effect=_get_user)


@pytest.fixture(scope='function')
def mock_get_all_users_from_api(mocker):
    return mocker.patch('app.main.dao.users_dao.user_api_client.get_users')


@pytest.fixture(scope='function')
def mock_update_user_email_api(mocker):
    def _update(user):
        return user
    return mocker.patch('app.main.dao.users_dao.user_api_client.update_user', side_effect=_update)
>>>>>>> 68891d8e


@pytest.fixture(scope='function')
def mock_create_api_key(mocker):
    def _create(service_id, key_name):
        import uuid
        return {'data': str(uuid.uuid4())}

    mock_class = mocker.patch('app.api_key_api_client.create_api_key', side_effect=_create)
    return mock_class


@pytest.fixture(scope='function')
def mock_revoke_api_key(mocker):
    def _revoke(service_id, key_id):
        return {}

    mock_class = mocker.patch(
        'app.api_key_api_client.revoke_api_key',
        side_effect=_revoke)
    return mock_class


@pytest.fixture(scope='function')
def mock_get_api_keys(mocker):
    def _get_keys(service_id, key_id=None):
        keys = {'apiKeys': [api_key_json(1, 'some key name'),
                            api_key_json(2, 'another key name', expiry_date=str(date.fromtimestamp(0)))]}
        return keys

    mock_class = mocker.patch('app.api_key_api_client.get_api_keys', side_effect=_get_keys)
    return mock_class


@pytest.fixture(scope='function')
def mock_get_no_api_keys(mocker):
    def _get_keys(service_id):
        keys = {'apiKeys': []}
        return keys

    mock_class = mocker.patch('app.api_key_api_client.get_api_keys', side_effect=_get_keys)
    return mock_class


@pytest.fixture(scope='function')
def mock_login(mocker, mock_user_dao_get_user, mock_update_user):
    def _verify_code(user_id, code, code_type):
        return True, ''
    mock_class = mocker.patch(
        'app.user_api_client.check_verify_code',
        side_effect=_verify_code)
    return mock_class


@pytest.fixture(scope='function')
def mock_send_verify_code(mocker):
    mock_class = mocker.patch('app.user_api_client.send_verify_code')
    return mock_class


@pytest.fixture(scope='function')
def mock_check_verify_code(mocker):
    def _verify(user_id, code, code_type):
        return True, ''
    mock_class = mocker.patch(
        'app.user_api_client.check_verify_code',
        side_effect=_verify)
    return mock_class


@pytest.fixture(scope='function')
def mock_check_verify_code_code_not_found(mocker):
    def _verify(user_id, code, code_type):
        return False, 'Code not found'
    mock_class = mocker.patch(
        'app.user_api_client.check_verify_code',
        side_effect=_verify)
    return mock_class


@pytest.fixture(scope='function')
def mock_check_verify_code_code_expired(mocker):
    def _verify(user_id, code, code_type):
        return False, 'Code has expired'
    mock_class = mocker.patch(
        'app.user_api_client.check_verify_code',
        side_effect=_verify)
    return mock_class<|MERGE_RESOLUTION|>--- conflicted
+++ resolved
@@ -6,13 +6,9 @@
 from flask.ext.migrate import Migrate, MigrateCommand
 from flask.ext.script import Manager
 from sqlalchemy.schema import MetaData
-<<<<<<< HEAD
 
 from app import create_app
-=======
-from app import create_app, db
-
->>>>>>> 68891d8e
+
 from . import (
     create_test_user, service_json, TestClient,
     get_test_user, template_json, api_key_json)
@@ -49,20 +45,12 @@
 
 
 @pytest.fixture(scope='function')
-<<<<<<< HEAD
 def mock_get_service(mocker, api_user_active):
-    def _create(service_id):
+    def _get(service_id):
         service = service_json(
             service_id, "Test Service", [api_user_active.id], limit=1000,
             active=False, restricted=True)
-=======
-def mock_get_service(mocker, mock_api_user):
-    def _get(service_id):
-        service = service_json(
-            service_id, "Test Service", [mock_api_user.id], limit=1000,
-            active=True, restricted=True)
->>>>>>> 68891d8e
-        return {'data': service, 'token': 1}
+        return {'data': service}
 
     return mocker.patch('app.notifications_api_client.get_service', side_effect=_get)
 
@@ -75,9 +63,8 @@
             active=active, restricted=restricted)
         return {'data': service}
 
-    mock_class = mocker.patch(
+    return mocker.patch(
         'app.notifications_api_client.create_service', side_effect=_create)
-    return mock_class
 
 
 @pytest.fixture(scope='function')
@@ -93,32 +80,24 @@
             active=active, restricted=restricted)
         return {'data': service}
 
-    mock_class = mocker.patch(
+    return mocker.patch(
         'app.notifications_api_client.update_service', side_effect=_update)
-    return mock_class
-
-
-@pytest.fixture(scope='function')
-<<<<<<< HEAD
-def mock_get_services(mocker, api_user_active):
-    def _create():
+
+
+@pytest.fixture(scope='function')
+def mock_get_services(mocker, user=None):
+    if user is None:
+        user = api_user_active()
+
+    def _create(user_id=None):
         service_one = service_json(
-            1, "service_one", [api_user_active.id], 1000, True, False)
+            1, "service_one", [user.id], 1000, True, False)
         service_two = service_json(
-            2, "service_two", [api_user_active.id], 1000, True, False)
-=======
-def mock_get_services(mocker, mock_active_user):
-    def _create(user_id):
-        service_one = service_json(
-            1, "service_one", [mock_active_user.id], 1000, True, False)
-        service_two = service_json(
-            2, "service_two", [mock_active_user.id], 1000, True, False)
->>>>>>> 68891d8e
+            2, "service_two", [user.id], 1000, True, False)
         return {'data': [service_one, service_two]}
 
-    mock_class = mocker.patch(
+    return mocker.patch(
         'app.notifications_api_client.get_services', side_effect=_create)
-    return mock_class
 
 
 @pytest.fixture(scope='function')
@@ -126,9 +105,8 @@
     def _delete(service_id):
         return mock_get_service.side_effect(service_id)
 
-    mock_class = mocker.patch(
+    return mocker.patch(
         'app.notifications_api_client.delete_service', side_effect=_delete)
-    return mock_class
 
 
 @pytest.fixture(scope='function')
@@ -149,10 +127,9 @@
             101, name, type_, content, service)
         return {'data': template}
 
-    mock_class = mocker.patch(
+    return mocker.patch(
         'app.notifications_api_client.create_service_template',
         side_effect=_create)
-    return mock_class
 
 
 @pytest.fixture(scope='function')
@@ -162,10 +139,9 @@
             id_, name, type_, content, service)
         return {'data': template}
 
-    mock_class = mocker.patch(
+    return mocker.patch(
         'app.notifications_api_client.update_service_template',
         side_effect=_update)
-    return mock_class
 
 
 @pytest.fixture(scope='function')
@@ -177,10 +153,9 @@
             2, "template_two", "sms", "template two content", service_id)
         return {'data': [template_one, template_two]}
 
-    mock_class = mocker.patch(
+    return mocker.patch(
         'app.notifications_api_client.get_service_templates',
         side_effect=_create)
-    return mock_class
 
 
 @pytest.fixture(scope='function')
@@ -196,9 +171,9 @@
 
 
 @pytest.fixture(scope='function')
-def api_user_pending(mocker):
+def api_user_pending():
     from app.notify_client.user_api_client import User
-    user_data = {'id': 1,
+    user_data = {'id': 111,
                  'name': 'Test User',
                  'password': 'somepassword',
                  'email_address': 'test@user.gov.uk',
@@ -211,9 +186,9 @@
 
 
 @pytest.fixture(scope='function')
-def api_user_active(mocker):
+def api_user_active():
     from app.notify_client.user_api_client import User
-    user_data = {'id': 1,
+    user_data = {'id': 222,
                  'name': 'Test User',
                  'password': 'somepassword',
                  'email_address': 'test@user.gov.uk',
@@ -226,60 +201,45 @@
 
 
 @pytest.fixture(scope='function')
+def api_user_locked():
+    from app.notify_client.user_api_client import User
+    user_data = {'id': 333,
+                 'name': 'Test User',
+                 'password': 'somepassword',
+                 'email_address': 'test@user.gov.uk',
+                 'mobile_number': '+4412341234',
+                 'state': 'active',
+                 'failed_login_count': 5
+                 }
+    user = User(user_data)
+    return user
+
+
+@pytest.fixture(scope='function')
+def api_user_request_password_reset():
+    from app.notify_client.user_api_client import User
+    user_data = {'id': 555,
+                 'name': 'Test User',
+                 'password': 'somepassword',
+                 'email_address': 'test@user.gov.uk',
+                 'mobile_number': '+4412341234',
+                 'state': 'request_password_reset',
+                 'failed_login_count': 5
+                 }
+    user = User(user_data)
+    return user
+
+
+@pytest.fixture(scope='function')
 def mock_register_user(mocker, api_user_pending):
     def _register(name, email_address, mobile_number, password):
-<<<<<<< HEAD
-        api_user_pending.fields['name'] = name
-        api_user_pending.fields['email_address'] = email_address
-        api_user_pending.fields['mobile_number'] = mobile_number
-        api_user_pending.fields['password'] = password
+        api_user_pending.name = name
+        api_user_pending.email_address = email_address
+        api_user_pending.mobile_number = mobile_number
+        api_user_pending.password = password
         return api_user_pending
-=======
-        mock_api_user.name = name
-        mock_api_user.email_address = email_address
-        mock_api_user.mobile_number = mobile_number
-        mock_api_user.password = password
-        return mock_api_user
-
->>>>>>> 68891d8e
+
     return mocker.patch('app.user_api_client.register_user', side_effect=_register)
-
-
-@pytest.fixture(scope='function')
-<<<<<<< HEAD
-def mock_user_loader(mocker, api_user_active):
-    mock_class = mocker.patch('app.main.dao.users_dao.get_user_by_id')
-    mock_class.return_value = api_user_active
-    return mock_class
-
-
-@pytest.fixture(scope='function')
-def mock_activate_user(mocker, api_user_pending):
-    def _activate(api_user_pending):
-        api_user_pending.state = 'active'
-        return api_user_pending
-=======
-def mock_active_user(mocker, mock_api_user):
-    mock_api_user.state = 'active'
-    return mock_api_user
-
-
-@pytest.fixture(scope='function')
-def mock_activate_user(mocker):
-    def _activate(user):
-        user.state = 'active'
-        return user
-
->>>>>>> 68891d8e
-    return mocker.patch('app.user_api_client.update_user', side_effect=_activate)
-
-
-@pytest.fixture(scope='function')
-<<<<<<< HEAD
-def mock_user_dao_get_user(mocker, api_user_active):
-    def _get_user(id):
-        return api_user_active
-    return mocker.patch('app.main.dao.users_dao.get_user_by_id', side_effect=_get_user)
 
 
 @pytest.fixture(scope='function')
@@ -291,85 +251,62 @@
 
 
 @pytest.fixture(scope='function')
-def mock_user_dao_get_by_email(mocker, api_user_active):
+def mock_get_user_locked(mocker, api_user_locked):
+    return mocker.patch(
+        'app.user_api_client.get_user', return_value=api_user_locked)
+
+
+@pytest.fixture(scope='function')
+def mock_get_user_pending(mocker, api_user_pending):
+    return mocker.patch(
+        'app.user_api_client.get_user', return_value=api_user_pending)
+
+
+@pytest.fixture(scope='function')
+def mock_get_user_by_email(mocker, api_user_active):
 
     def _get_user(email_address):
-        api_user_active.fields['email_address'] = email_address
+        api_user_active._email_address = email_address
         return api_user_active
-    return mocker.patch('app.main.dao.users_dao.get_user_by_email', side_effect=_get_user)
-
-
-@pytest.fixture(scope='function')
-def mock_inactive_user_dao_get_by_email(mocker, api_user_pending):
+    return mocker.patch('app.user_api_client.get_user_by_email', side_effect=_get_user)
+
+
+@pytest.fixture(scope='function')
+def mock_get_user_by_email_request_password_reset(mocker, api_user_request_password_reset):
+    return mocker.patch(
+        'app.user_api_client.get_user_by_email',
+        return_value=api_user_request_password_reset)
+
+
+@pytest.fixture(scope='function')
+def mock_get_user_by_email_locked(mocker, api_user_locked):
+    return mocker.patch(
+        'app.user_api_client.get_user_by_email', return_value=api_user_locked)
+
+
+@pytest.fixture(scope='function')
+def mock_get_user_by_email_inactive(mocker, api_user_pending):
+
     def _get_user(email_address):
-        api_user_pending.fields['email_address'] = email_address
-        api_user_pending.fields['is_locked'] = True
+        api_user_pending._email_address = email_address
+        api_user_pending._is_locked = True
         return api_user_pending
-=======
-def mock_get_user(mocker, mock_active_user):
-    def _get_user(id):
-        return mock_active_user
-
-    return mocker.patch('app.main.dao.users_dao.get_user_by_id', side_effect=_get_user)
-
-
-@pytest.fixture(scope='function')
-def mock_get_by_email(mocker, mock_api_user, mock_active_user, mock_get_user):
-    def _get_user(email_address):
-        if email_address == 'notfound@example.gov.uk':
-            return None
-        if email_address == 'locked_user@example.gov.uk':
-            mock_active_user.failed_login_count = 5
-            return mock_active_user
-        if email_address == 'inactive_user@example.gov.uk':
-            mock_active_user.state = 'inactive'
-        if email_address == 'pending_user@example.gov.uk':
-            return mock_api_user
-
-        else:
-            mock_active_user.email_address = email_address
-            return mock_active_user
->>>>>>> 68891d8e
-    return mocker.patch('app.main.dao.users_dao.get_user_by_email', side_effect=_get_user)
-
-
-@pytest.fixture(scope='function')
-<<<<<<< HEAD
-def mock_user_by_email_not_found(mocker):
-    return mocker.patch('app.main.dao.users_dao.get_user_by_email', return_value=None)
-
-
-@pytest.fixture(scope='function')
-def mock_get_user_by_email(mocker, api_user_active):
-
-    def _get_user(email_address):
-        api_user_active.fields['email_address'] = email_address
-        return api_user_active
-    return mocker.patch(
-        'app.user_api_client.get_user_by_email', side_effect=_get_user)
+    return mocker.patch('app.user_api_client.get_user_by_email', side_effect=_get_user)
+
+
+@pytest.fixture(scope='function')
+def mock_get_user_by_email_pending(mocker, api_user_pending):
+    return mocker.patch(
+        'app.user_api_client.get_user_by_email',
+        return_value=api_user_pending)
 
 
 @pytest.fixture(scope='function')
 def mock_get_user_by_email_not_found(mocker):
-    return mocker.patch(
-        'app.user_api_client.get_user_by_email', return_value=None)
-
-
-@pytest.fixture(scope='function')
-def mock_user_dao_checkpassword(mocker, api_user_active):
-
-    def _check(api_user_active, password):
-=======
-def mock_user_checkpassword(mocker, mock_active_user):
-    def _check(mock_active_user, password):
->>>>>>> 68891d8e
-        return True
-
-    return mocker.patch('app.main.dao.users_dao.verify_password', side_effect=_check)
-
-
-@pytest.fixture(scope='function')
-<<<<<<< HEAD
+    return mocker.patch('app.user_api_client.get_user_by_email', return_value=None)
+
+
+@pytest.fixture(scope='function')
 def mock_verify_password(mocker):
     def _verify_password(user, password):
         return True
@@ -379,55 +316,14 @@
 
 
 @pytest.fixture(scope='function')
-def mock_user_dao_update_email(mocker, api_user_active):
-
-    def _update(id, email_address):
-        api_user_active.fields['email_address'] = email_address
-        return api_user_active
-=======
-def mock_update_email(mocker, mock_active_user):
-    def _update(id, email_address):
-        mock_active_user.email_address = email_address
-
->>>>>>> 68891d8e
-    return mocker.patch('app.main.dao.users_dao.update_email_address', side_effect=_update)
-
-
-@pytest.fixture(scope='function')
-<<<<<<< HEAD
-def mock_user_dao_update_mobile(mocker, api_user_active):
-
-    def _update(id, mobile_number):
-        api_user_active.fields['mobile_number'] = mobile_number
-        return api_user_active
-=======
-def mock_update_mobile(mocker, mock_active_user):
-
-    def _update(id, mobile_number):
-        mock_active_user.mobile_number = mobile_number
-
->>>>>>> 68891d8e
-    return mocker.patch('app.main.dao.users_dao.update_mobile_number', side_effect=_update)
-
-
-@pytest.fixture(scope='function')
-<<<<<<< HEAD
-def mock_user_dao_password_reset(mocker, api_user_active):
+def mock_password_reset(mocker, api_user_active):
 
     def _reset(email):
         api_user_active.state = 'request_password_reset'
-=======
-def mock_password_reset(mocker, mock_active_user):
-
-    def _reset(email):
-        mock_active_user.state = 'request_password_reset'
-
->>>>>>> 68891d8e
     return mocker.patch('app.main.dao.users_dao.request_password_reset', side_effect=_reset)
 
 
 @pytest.fixture(scope='function')
-<<<<<<< HEAD
 def mock_update_user(mocker):
 
     def _update(user):
@@ -436,16 +332,8 @@
 
 
 @pytest.fixture(scope='function')
-def mock_user_dao_get_new_password(mocker, api_user_active):
-    api_user_active.state = 'request_password_reset'
-    mock_class = mocker.patch('app.main.dao.users_dao.get_user_by_email')
-    mock_class.return_value = api_user_active
-    return mock_class
-=======
-def mock_get_user_from_api(mocker, mock_active_user):
-    def _get_user(email_address):
-        return mock_active_user
-    return mocker.patch('app.main.dao.users_dao.user_api_client.get_user_by_email', side_effect=_get_user)
+def mock_is_email_unique(mocker):
+    return mocker.patch('app.user_api_client.get_user_by_email', return_value=None)
 
 
 @pytest.fixture(scope='function')
@@ -454,21 +342,13 @@
 
 
 @pytest.fixture(scope='function')
-def mock_update_user_email_api(mocker):
-    def _update(user):
-        return user
-    return mocker.patch('app.main.dao.users_dao.user_api_client.update_user', side_effect=_update)
->>>>>>> 68891d8e
-
-
-@pytest.fixture(scope='function')
 def mock_create_api_key(mocker):
+
     def _create(service_id, key_name):
         import uuid
         return {'data': str(uuid.uuid4())}
 
-    mock_class = mocker.patch('app.api_key_api_client.create_api_key', side_effect=_create)
-    return mock_class
+    return mocker.patch('app.api_key_api_client.create_api_key', side_effect=_create)
 
 
 @pytest.fixture(scope='function')
@@ -476,10 +356,9 @@
     def _revoke(service_id, key_id):
         return {}
 
-    mock_class = mocker.patch(
+    return mocker.patch(
         'app.api_key_api_client.revoke_api_key',
         side_effect=_revoke)
-    return mock_class
 
 
 @pytest.fixture(scope='function')
@@ -489,8 +368,7 @@
                             api_key_json(2, 'another key name', expiry_date=str(date.fromtimestamp(0)))]}
         return keys
 
-    mock_class = mocker.patch('app.api_key_api_client.get_api_keys', side_effect=_get_keys)
-    return mock_class
+    return mocker.patch('app.api_key_api_client.get_api_keys', side_effect=_get_keys)
 
 
 @pytest.fixture(scope='function')
@@ -499,51 +377,51 @@
         keys = {'apiKeys': []}
         return keys
 
-    mock_class = mocker.patch('app.api_key_api_client.get_api_keys', side_effect=_get_keys)
-    return mock_class
-
-
-@pytest.fixture(scope='function')
-def mock_login(mocker, mock_user_dao_get_user, mock_update_user):
+    return mocker.patch('app.api_key_api_client.get_api_keys', side_effect=_get_keys)
+
+
+@pytest.fixture(scope='function')
+def mock_login(mocker, mock_get_user, mock_update_user):
     def _verify_code(user_id, code, code_type):
         return True, ''
-    mock_class = mocker.patch(
+    return mocker.patch(
         'app.user_api_client.check_verify_code',
         side_effect=_verify_code)
-    return mock_class
 
 
 @pytest.fixture(scope='function')
 def mock_send_verify_code(mocker):
-    mock_class = mocker.patch('app.user_api_client.send_verify_code')
-    return mock_class
+    return mocker.patch('app.user_api_client.send_verify_code')
 
 
 @pytest.fixture(scope='function')
 def mock_check_verify_code(mocker):
     def _verify(user_id, code, code_type):
         return True, ''
-    mock_class = mocker.patch(
+    return mocker.patch(
         'app.user_api_client.check_verify_code',
         side_effect=_verify)
-    return mock_class
 
 
 @pytest.fixture(scope='function')
 def mock_check_verify_code_code_not_found(mocker):
     def _verify(user_id, code, code_type):
         return False, 'Code not found'
-    mock_class = mocker.patch(
+    return mocker.patch(
         'app.user_api_client.check_verify_code',
         side_effect=_verify)
-    return mock_class
 
 
 @pytest.fixture(scope='function')
 def mock_check_verify_code_code_expired(mocker):
     def _verify(user_id, code, code_type):
         return False, 'Code has expired'
-    mock_class = mocker.patch(
+    return mocker.patch(
         'app.user_api_client.check_verify_code',
         side_effect=_verify)
-    return mock_class+
+
+@pytest.fixture(scope='function')
+def mock_send_email(mocker):
+    return mocker.patch(
+        'app.notifications_api_client.send_email', return_value=None)