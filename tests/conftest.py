--- conflicted
+++ resolved
@@ -214,35 +214,6 @@
 
     return mocker.patch(
         'app.service_api_client.delete_service', side_effect=_delete)
-
-
-@pytest.fixture(scope='function')
-<<<<<<< HEAD
-def mock_get_service_statistics(mocker):
-    def _create(service_id, limit_days=None):
-        return {'data': [{}]}
-
-    return mocker.patch(
-        'app.statistics_api_client.get_statistics_for_service', side_effect=_create)
-=======
-def mock_get_service_statistics_for_day(mocker):
-
-    stats = {'day': datetime.today().date().strftime('%Y-%m-%d'),
-             'emails_delivered': 0,
-             'sms_requested': 0,
-             'sms_delivered': 0,
-             'sms_failed': 0,
-             'emails_requested': 0,
-             'emails_failed': 0,
-             'service': fake_uuid,
-             'id': fake_uuid}
-
-    def _stats(service_id, day):
-        return {'data': stats}
-
-    return mocker.patch(
-        'app.statistics_api_client.get_statistics_for_service_for_day', side_effect=_stats)
->>>>>>> a76e3fa3
 
 
 @pytest.fixture(scope='function')
