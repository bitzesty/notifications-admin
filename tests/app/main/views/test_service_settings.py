from unittest.mock import call, ANY, Mock

import pytest
import uuid
from flask import url_for
from bs4 import BeautifulSoup
from werkzeug.exceptions import InternalServerError

import app
from app.main.views.service_settings import dummy_bearer_token
from app.utils import email_safe
from tests import validate_route_permission, service_json
from tests.conftest import normalize_spaces

from tests.conftest import active_user_with_permissions, platform_admin_user


@pytest.mark.parametrize('user, expected_rows', [
    (active_user_with_permissions, [
        'Label Value Action',
        'Service name service one Change',
        'Send emails On Change',
        'Email reply to address None Change',
        'Send text messages On Change',
        'Text message sender GOVUK Change',
        'International text messages Off Change',
        'Receive text messages Off Change',
        'Letters Off Change',
    ]),
    (platform_admin_user, [
        'Label Value Action',
        'Service name service one Change',
        'Send emails On Change',
        'Email reply to address None Change',
        'Send text messages On Change',
        'Text message sender GOVUK Change',
        'International text messages Off Change',
        'Receive text messages Off Change',
        'Letters Off Change',
        'Label Value Action',
        'Email branding GOV.UK Change',
        'Letter branding HM Government Change',
    ]),
])
def test_should_show_overview(
        client,
        mocker,
        service_one,
        fake_uuid,
        mock_get_letter_organisations,
        user,
        expected_rows,
        mock_get_inbound_number_for_service
):
    service_one['permissions'] = ['sms', 'email']

    client.login(user(fake_uuid), mocker, service_one)
    response = client.get(url_for(
        'main.service_settings', service_id=service_one['id']
    ))
    assert response.status_code == 200
    page = BeautifulSoup(response.data.decode('utf-8'), 'html.parser')
    assert page.find('h1').text == 'Settings'
    rows = page.find_all('tr')
    assert len(rows) == len(expected_rows)
    for index, row in enumerate(expected_rows):
        assert row == " ".join(rows[index].text.split())
    app.service_api_client.get_service.assert_called_with(service_one['id'])


@pytest.mark.parametrize('permissions, expected_rows', [
    (['email', 'sms', 'inbound_sms', 'international_sms'], [
        'Service name service one Change',
        'Send emails On Change',
        'Email reply to address test@example.com Change',
        'Send text messages On Change',
        'Text message sender 0781239871',
        'International text messages On Change',
        'Receive text messages On Change',
        'API endpoint for received text messages None Change',
        'Letters Off Change',
    ]),
    (['email', 'sms'], [
        'Service name service one Change',
        'Send emails On Change',
        'Email reply to address test@example.com Change',
        'Send text messages On Change',
        'Text message sender elevenchars Change',
        'International text messages Off Change',
        'Receive text messages Off Change',
        'Letters Off Change',
    ]),
])
def test_should_show_overview_for_service_with_more_things_set(
        client,
        active_user_with_permissions,
        mocker,
        service_with_reply_to_addresses,
        mock_get_organisation,
        mock_get_letter_organisations,
        mock_get_inbound_number_for_service,
        permissions,
        expected_rows
):
    client.login(active_user_with_permissions, mocker, service_with_reply_to_addresses)
    service_with_reply_to_addresses['permissions'] = permissions
    response = client.get(url_for(
        'main.service_settings', service_id=service_with_reply_to_addresses['id']
    ))
    page = BeautifulSoup(response.data.decode('utf-8'), 'html.parser')
    for index, row in enumerate(expected_rows):
        assert row == " ".join(page.find_all('tr')[index + 1].text.split())


@pytest.mark.parametrize('url, elided_url', [
    ('https://test.url.com/inbound', 'https://test.url.com...'),
    ('https://test.url.com/', 'https://test.url.com...'),
    ('https://test.url.com', 'https://test.url.com'),
])
def test_service_settings_show_elided_api_url_if_needed(
        logged_in_platform_admin_client,
        service_one,
        mock_get_letter_organisations,
        mocker,
        fake_uuid,
        url,
        elided_url,
        mock_get_inbound_number_for_service
):
    service_one['permissions'] = ['sms', 'email', 'inbound_sms']
    service_one['inbound_api'] = [fake_uuid]

    mocked_get_fn = mocker.patch(
        'app.service_api_client.get',
        return_value={'data': {'id': fake_uuid, 'url': url}})

    response = logged_in_platform_admin_client.get(
        url_for(
            'main.service_settings',
            service_id=service_one['id']
        )
    )
    assert response.status_code == 200
    page = BeautifulSoup(response.data.decode('utf-8'), 'html.parser')

    non_empty_trs = [tr.find_all('td') for tr in page.find_all('tr') if tr.find_all('td')]
    api_url = [api_setting[1].text.strip() for api_setting in non_empty_trs
               if api_setting[0].text.strip() == 'API endpoint for received text messages'][0]
    assert api_url == elided_url


def test_if_cant_send_letters_then_cant_see_letter_contact_block(
        logged_in_client,
        service_one,
        mock_get_letter_organisations,
        mock_get_inbound_number_for_service
):
    response = logged_in_client.get(url_for(
        'main.service_settings', service_id=service_one['id']
    ))
    assert 'Letter contact block' not in response.get_data(as_text=True)


def test_if_can_receive_inbound_then_cant_change_sms_sender(
        logged_in_client,
        service_one,
        mock_get_letter_organisations,
        mock_get_inbound_number_for_service
):
    service_one['permissions'] = ['email', 'sms', 'inbound_sms']
    response = logged_in_client.get(url_for(
        'main.service_settings', service_id=service_one['id']
    ))
    page = BeautifulSoup(response.data.decode('utf-8'), 'html.parser')
    rows_as_text = [" ".join(row.text.split()) for row in page.find_all('tr')]
    assert 'Text message sender 0781239871 Change' not in rows_as_text
    assert url_for('main.service_request_to_go_live', service_id=service_one['id'],
                   set_inbound_sms=False) not in response.get_data(as_text=True)
    assert '0781239871' in response.get_data(as_text=True)


def test_letter_contact_block_shows_none_if_not_set(
        logged_in_client,
        service_one,
        mocker,
        mock_get_letter_organisations,
        mock_get_inbound_number_for_service
):
    service_one['permissions'] = ['letter']
    response = logged_in_client.get(url_for(
        'main.service_settings', service_id=service_one['id']
    ))

    page = BeautifulSoup(response.data.decode('utf-8'), 'html.parser')
    div = page.find_all('tr')[5].find_all('td')[1].div
    assert div.text.strip() == 'None'
    assert 'default' in div.attrs['class'][0]


def test_escapes_letter_contact_block(
        logged_in_client,
        service_one,
        mocker,
        mock_get_letter_organisations,
        mock_get_inbound_number_for_service
):
    service_one['permissions'] = ['letter']
    service_one['letter_contact_block'] = 'foo\nbar<script>alert(1);</script>'
    response = logged_in_client.get(url_for(
        'main.service_settings', service_id=service_one['id']
    ))

    page = BeautifulSoup(response.data.decode('utf-8'), 'html.parser')
    div = str(page.find_all('tr')[5].find_all('td')[1].div)
    assert 'foo<br/>bar' in div
    assert '<script>' not in div


def test_should_show_service_name(
        logged_in_client,
        service_one,
):
    response = logged_in_client.get(url_for(
        'main.service_name_change', service_id=service_one['id']))
    assert response.status_code == 200
    page = BeautifulSoup(response.data.decode('utf-8'), 'html.parser')
    assert page.find('h1').text == 'Change your service name'
    assert page.find('input', attrs={"type": "text"})['value'] == 'service one'
    app.service_api_client.get_service.assert_called_with(service_one['id'])


def test_should_redirect_after_change_service_name(
<<<<<<< HEAD
        logged_in_client,
        service_one,
        mock_update_service,
        mock_get_services,
=======
    logged_in_client,
    service_one,
    mock_update_service,
    mock_service_name_is_unique
>>>>>>> 1d513fff
):
    response = logged_in_client.post(
        url_for('main.service_name_change', service_id=service_one['id']),
        data={'name': "new name"})

    assert response.status_code == 302
    settings_url = url_for(
        'main.service_name_change_confirm', service_id=service_one['id'], _external=True)
    assert settings_url == response.location
    assert mock_service_name_is_unique.called


def test_show_restricted_service(
        logged_in_client,
        service_one,
        mock_get_letter_organisations,
        mock_get_inbound_number_for_service
):
    response = logged_in_client.get(url_for('main.service_settings', service_id=service_one['id']))
    page = BeautifulSoup(response.data.decode('utf-8'), 'html.parser')
    assert page.find('h1').text == 'Settings'
    assert page.find_all('h2')[0].text == 'Your service is in trial mode'


def test_switch_service_to_live(
        logged_in_platform_admin_client,
        service_one,
        mock_update_service,
        mock_get_inbound_number_for_service
):
    response = logged_in_platform_admin_client.get(
        url_for('main.service_switch_live', service_id=service_one['id']))
    assert response.status_code == 302
    assert response.location == url_for(
        'main.service_settings',
        service_id=service_one['id'], _external=True)
    mock_update_service.assert_called_with(
        service_one['id'],
        message_limit=250000,
        restricted=False
    )


def test_show_live_service(
        logged_in_client,
        service_one,
        mock_get_live_service,
        mock_get_letter_organisations,
        mock_get_inbound_number_for_service
):
    response = logged_in_client.get(url_for('main.service_settings', service_id=service_one['id']))
    page = BeautifulSoup(response.data.decode('utf-8'), 'html.parser')
    assert page.find('h1').text.strip() == 'Settings'
    assert 'Your service is in trial mode' not in page.text


def test_switch_service_to_restricted(
        logged_in_platform_admin_client,
        service_one,
        mock_get_live_service,
        mock_update_service,
        mock_get_inbound_number_for_service
):
    response = logged_in_platform_admin_client.get(
        url_for('main.service_switch_live', service_id=service_one['id']))
    assert response.status_code == 302
    assert response.location == url_for(
        'main.service_settings',
        service_id=service_one['id'], _external=True)
    mock_update_service.assert_called_with(
        service_one['id'],
        message_limit=50,
        restricted=True
    )


def test_should_not_allow_duplicate_names(
<<<<<<< HEAD
        logged_in_client,
        mocker,
        service_one,
=======
    logged_in_client,
    mock_service_name_is_not_unique,
    service_one,
>>>>>>> 1d513fff
):
    service_id = service_one['id']
    response = logged_in_client.post(
        url_for('main.service_name_change', service_id=service_id),
        data={'name': "SErvICE TWO"})

    assert response.status_code == 200
    resp_data = response.get_data(as_text=True)
    assert 'This service name is already in use' in resp_data
    app.service_api_client.is_service_name_unique.assert_called_once_with('SErvICE TWO', 'service.two')


def test_should_show_service_name_confirmation(
        logged_in_client,
        service_one,
):
    response = logged_in_client.get(url_for(
        'main.service_name_change_confirm', service_id=service_one['id']))

    assert response.status_code == 200
    resp_data = response.get_data(as_text=True)
    assert 'Change your service name' in resp_data
    app.service_api_client.get_service.assert_called_with(service_one['id'])


def test_should_redirect_after_service_name_confirmation(
        logged_in_client,
        service_one,
        mock_update_service,
        mock_verify_password,
        mock_get_inbound_number_for_service
):
    service_id = service_one['id']
    service_new_name = 'New Name'
    with logged_in_client.session_transaction() as session:
        session['service_name_change'] = service_new_name
    response = logged_in_client.post(url_for(
        'main.service_name_change_confirm', service_id=service_id))

    assert response.status_code == 302
    settings_url = url_for('main.service_settings', service_id=service_id, _external=True)
    assert settings_url == response.location
    mock_update_service.assert_called_once_with(
        service_id,
        name=service_new_name,
        email_from=email_safe(service_new_name)
    )
    assert mock_verify_password.called


def test_should_raise_duplicate_name_handled(
        logged_in_client,
        service_one,
        mock_update_service_raise_httperror_duplicate_name,
        mock_verify_password
):
    service_new_name = 'New Name'
    with logged_in_client.session_transaction() as session:
        session['service_name_change'] = service_new_name
    response = logged_in_client.post(url_for(
        'main.service_name_change_confirm', service_id=service_one['id']))

    assert response.status_code == 302
    name_change_url = url_for(
        'main.service_name_change', service_id=service_one['id'], _external=True)
    assert name_change_url == response.location
    assert mock_update_service_raise_httperror_duplicate_name.called
    assert mock_verify_password.called


def test_should_show_request_to_go_live(
        logged_in_client,
        mock_get_service,
        service_one
):
    response = logged_in_client.get(
        url_for('main.service_request_to_go_live', service_id=service_one['id']))
    assert response.status_code == 200
    resp_data = response.get_data(as_text=True)
    assert 'Request to go live' in resp_data
    assert mock_get_service.called


def test_should_redirect_after_request_to_go_live(
        logged_in_client,
        active_user_with_permissions,
        service_one,
        mocker,
        mock_get_letter_organisations,
        mock_get_inbound_number_for_service
):
    mock_post = mocker.patch(
        'app.main.views.feedback.requests.post',
        return_value=Mock(status_code=201))
    response = logged_in_client.post(
        url_for('main.service_request_to_go_live', service_id=service_one['id']),
        data={
            'mou': 'yes',
            'channel': 'emails',
            'start_date': '01/01/2017',
            'start_volume': '100,000',
            'peak_volume': '2,000,000',
            'upload_or_api': 'API'
        },
        follow_redirects=True
    )
    assert response.status_code == 200
    mock_post.assert_called_with(
        ANY,
        data={
            'subject': 'Request to go live - service one',
            'department_id': ANY,
            'agent_team_id': ANY,
            'message': ANY,
            'person_name': active_user_with_permissions.name,
            'person_email': active_user_with_permissions.email_address
        },
        headers=ANY
    )

    returned_message = mock_post.call_args[1]['data']['message']
    assert 'emails' in returned_message
    assert '01/01/2017' in returned_message
    assert '100,000' in returned_message
    assert '2,000,000' in returned_message
    assert 'API' in returned_message

    page = BeautifulSoup(response.data.decode('utf-8'), 'html.parser')
    flash_banner = page.find('div', class_='banner-default').string.strip()
    h1 = page.find('h1').string.strip()
    assert flash_banner == 'We’ve received your request to go live'
    assert h1 == 'Settings'


def test_log_error_on_request_to_go_live(
        app_,
        logged_in_client,
        service_one,
        mocker,
):
    mock_post = mocker.patch(
        'app.main.views.service_settings.requests.post',
        return_value=Mock(
            status_code=401,
            json=lambda: {
                'error_code': 'invalid_auth',
                'error_message': 'Please provide a valid API key or token'
            }
        )
    )
    mock_logger = mocker.patch.object(app_.logger, 'error')
    with pytest.raises(InternalServerError):
        logged_in_client.post(
            url_for('main.service_request_to_go_live', service_id=service_one['id']),
            data={
                'mou': 'yes',
                'channel': 'emails',
                'start_date': 'start_date',
                'start_volume': 'start_volume',
                'peak_volume': 'peak_volume',
                'upload_or_api': 'API'
            }
        )
    mock_logger.assert_called_with(
        "Deskpro create ticket request failed with {} '{}'".format(mock_post().status_code, mock_post().json())
    )


@pytest.mark.parametrize('route', [
    'main.service_settings',
    'main.service_name_change',
    'main.service_name_change_confirm',
    'main.service_request_to_go_live',
    'main.archive_service'
])
def test_route_permissions(
        mocker,
        app_,
        client,
        api_user_active,
        service_one,
        mock_get_letter_organisations,
        route,
        mock_get_inbound_number_for_service
):
    validate_route_permission(
        mocker,
        app_,
        "GET",
        200,
        url_for(route, service_id=service_one['id']),
        ['manage_settings'],
        api_user_active,
        service_one)


@pytest.mark.parametrize('route', [
    'main.service_settings',
    'main.service_name_change',
    'main.service_name_change_confirm',
    'main.service_request_to_go_live',
    'main.service_switch_live',
    'main.service_switch_research_mode',
    'main.service_switch_can_send_letters',
    'main.service_switch_can_send_international_sms',
    'main.archive_service',
])
def test_route_invalid_permissions(
        mocker,
        app_,
        client,
        api_user_active,
        service_one,
        route,
):
    validate_route_permission(
        mocker,
        app_,
        "GET",
        403,
        url_for(route, service_id=service_one['id']),
        ['blah'],
        api_user_active,
        service_one)


@pytest.mark.parametrize('route', [
    'main.service_settings',
    'main.service_name_change',
    'main.service_name_change_confirm',
    'main.service_request_to_go_live',
])
def test_route_for_platform_admin(
        mocker,
        app_,
        client,
        platform_admin_user,
        service_one,
        mock_get_letter_organisations,
        route,
        mock_get_inbound_number_for_service
):
    validate_route_permission(mocker,
                              app_,
                              "GET",
                              200,
                              url_for(route, service_id=service_one['id']),
                              [],
                              platform_admin_user,
                              service_one)


@pytest.mark.parametrize('route', [
    'main.service_switch_live',
    'main.service_switch_research_mode',
    'main.service_switch_can_send_letters',
    'main.service_switch_can_send_international_sms',
])
def test_route_for_platform_admin_update_service(
        mocker,
        app_,
        client,
        platform_admin_user,
        service_one,
        mock_get_letter_organisations,
        route,
):
    mocker.patch('app.service_api_client.archive_service')
    validate_route_permission(mocker,
                              app_,
                              "GET",
                              302,
                              url_for(route, service_id=service_one['id']),
                              [],
                              platform_admin_user,
                              service_one)


@pytest.mark.parametrize('notification_type, permissions_before_switch, permissions_after_switch', [
    ('email', [], ['email']),
    ('email', ['email'], []),
    ('sms', [], ['sms']),
    ('sms', ['sms'], [])
])
def test_enabling_and_disabling_email_and_sms(
        logged_in_platform_admin_client,
        service_one,
        mocker,
        notification_type,
        permissions_before_switch,
        permissions_after_switch,
        mock_get_inbound_number_for_service
):
    service_one['permissions'] = permissions_before_switch
    mocked_fn = mocker.patch('app.service_api_client.update_service_with_properties', return_value=service_one)

    response = logged_in_platform_admin_client.get(
        url_for('main.service_switch_can_send_{}'.format(notification_type), service_id=service_one['id'])
    )

    assert response.status_code == 302
    assert response.location == url_for('main.service_settings', service_id=service_one['id'], _external=True)
    assert mocked_fn.call_args == call(service_one['id'], {'permissions': permissions_after_switch})


def test_set_reply_to_email_address(
        logged_in_client,
        mock_update_service,
        service_one,
        mock_get_letter_organisations,
        mock_get_inbound_number_for_service
):
    service_one['permissions'] = ['email']
    data = {"email_address": "test@someservice.gov.uk"}
    response = logged_in_client.post(url_for('main.service_set_reply_to_email', service_id=service_one['id']),
                                     data=data,
                                     follow_redirects=True)
    assert response.status_code == 200
    mock_update_service.assert_called_with(
        service_one['id'],
        reply_to_email_address="test@someservice.gov.uk"
    )


def test_if_reply_to_email_address_set_then_form_populated(
        logged_in_client,
        service_one,
        mock_get_inbound_number_for_service
):
    service_one['permissions'] = ['email']
    service_one['reply_to_email_address'] = 'test@service.gov.uk'
    response = logged_in_client.get(url_for('main.service_set_reply_to_email', service_id=service_one['id']))

    assert response.status_code == 200
    page = BeautifulSoup(response.data.decode('utf-8'), 'html.parser')
    assert page.find(id='email_address')['value'] == 'test@service.gov.uk'


def test_switch_service_to_research_mode(
        logged_in_platform_admin_client,
        platform_admin_user,
        service_one,
        mocker,
):
    mocker.patch('app.service_api_client.post', return_value=service_one)
    response = logged_in_platform_admin_client.get(
        url_for('main.service_switch_research_mode', service_id=service_one['id'])
    )
    assert response.status_code == 302
    assert response.location == url_for('main.service_settings', service_id=service_one['id'], _external=True)
    app.service_api_client.post.assert_called_with(
        '/service/{}'.format(service_one['id']),
        {
            'research_mode': True,
            'created_by': platform_admin_user.id
        }
    )


def test_switch_service_from_research_mode_to_normal(
        logged_in_platform_admin_client,
        mocker,
):
    service = service_json(
        research_mode=True
    )
    mocker.patch('app.service_api_client.get_service', return_value={"data": service})
    update_service_mock = mocker.patch('app.service_api_client.update_service_with_properties', return_value=service)

    response = logged_in_platform_admin_client.get(
        url_for('main.service_switch_research_mode', service_id=service['id'])
    )
    assert response.status_code == 302
    assert response.location == url_for('main.service_settings', service_id=service['id'], _external=True)
    update_service_mock.assert_called_with(
        service['id'], {"research_mode": False}
    )


def test_shows_research_mode_indicator(
        logged_in_client,
        service_one,
        mocker,
        mock_get_letter_organisations,
        mock_get_inbound_number_for_service
):
    service_one['research_mode'] = True
    mocker.patch('app.service_api_client.update_service_with_properties', return_value=service_one)

    response = logged_in_client.get(url_for('main.service_settings', service_id=service_one['id']))
    assert response.status_code == 200

    page = BeautifulSoup(response.data.decode('utf-8'), 'html.parser')
    element = page.find('span', {"id": "research-mode"})
    assert element.text == 'research mode'


def test_does_not_show_research_mode_indicator(
        logged_in_client,
        service_one,
        mock_get_letter_organisations,
        mock_get_inbound_number_for_service
):
    response = logged_in_client.get(url_for('main.service_settings', service_id=service_one['id']))
    assert response.status_code == 200

    page = BeautifulSoup(response.data.decode('utf-8'), 'html.parser')
    element = page.find('span', {"id": "research-mode"})
    assert not element


def test_set_text_message_sender(
        logged_in_client,
        mock_update_service,
        service_one,
        mock_get_letter_organisations,
        mock_get_inbound_number_for_service
):
    data = {"sms_sender": "elevenchars"}
    response = logged_in_client.post(url_for('main.service_set_sms_sender', service_id=service_one['id']),
                                     data=data,
                                     follow_redirects=True)
    assert response.status_code == 200

    mock_update_service.assert_called_with(
        service_one['id'],
        sms_sender="elevenchars"
    )


def test_get_inbound_number_in_service_settings(
        logged_in_client,
        mock_update_service,
        mock_get_letter_organisations,
        service_one,
        mocker
):
    mocker_get_inbound_number_fun = mocker.patch(
        'app.inbound_number_client.get_inbound_sms_number_for_service',
        return_value={'data': {'number': '077777777', 'id': 'some_uuid'}})

    response = logged_in_client.get(url_for('main.service_settings', service_id=service_one['id']))
    assert response.status_code == 200
    mocker_get_inbound_number_fun.assert_called_once_with(service_one['id'])

    page = BeautifulSoup(response.data.decode('utf-8'), 'html.parser')
    element = page.find('span', {"id": "077777777"})
    assert not element


def test_get_inbound_number_confirm_page(
        logged_in_client,
        mock_update_service,
        service_one,
        mocker
):
    mocker_get_inbound_number_fun = mocker.patch(
        'app.inbound_number_client.get_inbound_sms_number_for_service',
        return_value={'data': {'number': '077777777', 'id': 'some_uuid'}})

    response = logged_in_client.get(url_for('main.service_set_inbound_number', service_id=service_one['id']),
                                    )

    assert response.status_code == 200
    assert '077777777' in response.get_data(as_text=True)

    mocker_get_inbound_number_fun.assert_called_once_with(service_one['id'])


def test_if_currently_inbound_number_is_none(
        logged_in_client,
        mock_update_service,
        service_one,
        mocker
):
    mocker_get_inbound_number_fun = mocker.patch(
        'app.inbound_number_client.get_inbound_sms_number_for_service',
        return_value={'data': ''})

    mocker_get_available_inbound_number_fun = mocker.patch(
        'app.inbound_number_client.get_available_inbound_number',
        return_value={'data': {'number': '0123445678', 'id': 'some_uuid'}})

    mocker_get_activate_inbound_number_fun = mocker.patch(
        'app.inbound_number_client.activate_inbound_sms_service')

    response = logged_in_client.post(url_for('main.service_set_inbound_number', service_id=service_one['id']),
                                     )

    assert response.status_code == 302
    assert response.location == url_for('main.service_settings', service_id=service_one['id'], _external=True)

    mocker_get_inbound_number_fun.assert_called_once_with(service_one['id'])
    mocker_get_available_inbound_number_fun.assert_called_once_with(service_one['id'])
    mocker_get_activate_inbound_number_fun.assert_called_once_with(service_one['id'], 'some_uuid')


def test_if_currently_inbound_number_is_not_empty(
        logged_in_client,
        mock_update_service,
        service_one,
        mocker
):
    mocker_get_inbound_number_fun = mocker.patch(
        'app.inbound_number_client.get_inbound_sms_number_for_service',
        return_value={'data': {'number': '077777777', 'id': 'some_uuid'}})

    mocker_get_reactivate_inbound_number_fun = mocker.patch(
        'app.inbound_number_client.reactivate_inbound_sms_service')

    response = logged_in_client.post(url_for('main.service_set_inbound_number', service_id=service_one['id']),
                                     )

    assert response.status_code == 302
    assert response.location == url_for('main.service_settings', service_id=service_one['id'], _external=True)

    mocker_get_inbound_number_fun.assert_called_once_with(service_one['id'])
    mocker_get_reactivate_inbound_number_fun.assert_called_once_with('some_uuid')


def test_set_text_message_sender_and_inbound_sms(
        logged_in_client,
        service_one,
        mock_get_letter_organisations,
        mocker,
        mock_get_inbound_number_for_service
):
    service_one['permissions'] = []
    update_service_mock = mocker.patch('app.service_api_client.update_service_with_properties',
                                       return_value=service_one)

    data = {"sms_sender": "elevenchars"}
    response = logged_in_client.post(url_for('main.service_set_sms_sender', service_id=service_one['id'],
                                             set_inbound_sms=True),
                                     data=data,
                                     follow_redirects=True)
    assert response.status_code == 200

    update_service_mock.assert_called_with(
        service_one['id'],
        {'permissions': ['inbound_sms'],
         'sms_sender': "elevenchars"}
    )
    assert app.current_service['permissions'] == ['inbound_sms']


def test_turn_inbound_sms_off(
        logged_in_client,
        service_one,
        mock_get_letter_organisations,
        mocker,
        mock_get_inbound_number_for_service
):
    service_one['permissions'] = ['inbound_sms']
    update_service_mock = mocker.patch('app.service_api_client.update_service_with_properties',
                                       return_value=service_one)

    data = {"sms_sender": "elevenchars"}
    response = logged_in_client.post(url_for('main.service_set_sms_sender', service_id=service_one['id'],
                                             set_inbound_sms=True),
                                     data=data,
                                     follow_redirects=True)
    assert response.status_code == 200

    update_service_mock.assert_called_with(
        service_one['id'],
        {'permissions': [],
         'sms_sender': "elevenchars"}
    )
    assert app.current_service['permissions'] == []


def test_set_text_message_sender_and_not_inbound_sms(
        logged_in_client,
        service_one,
        mock_get_letter_organisations,
        mocker,
        mock_get_inbound_number_for_service
):
    service_one['permissions'] = []
    update_service_mock = mocker.patch('app.service_api_client.update_service',
                                       return_value=service_one)

    data = {"sms_sender": "elevenchars"}
    response = logged_in_client.post(url_for('main.service_set_sms_sender', service_id=service_one['id'],
                                             set_inbound_sms=False),
                                     data=data,
                                     follow_redirects=True)
    assert response.status_code == 200

    update_service_mock.assert_called_with(
        service_one['id'],
        sms_sender="elevenchars"
    )
    assert app.current_service['permissions'] == []


@pytest.mark.parametrize('content, expected_error', [
    ("", "Can’t be empty"),
    ("twelvecharss", "Enter 11 characters or fewer"),
    (".", "Use letters and numbers only")
])
def test_set_text_message_sender_validation(
        logged_in_client,
        mock_update_service,
        service_one,
        mock_get_letter_organisations,
        mock_get_inbound_number_for_service,
        content,
        expected_error,
):
    response = logged_in_client.post(url_for(
        'main.service_set_sms_sender',
        service_id=service_one['id']),
        data={"sms_sender": content},
        follow_redirects=True
    )
    page = BeautifulSoup(response.data.decode('utf-8'), 'html.parser')

    assert response.status_code == 200
    assert page.select(".error-message")[0].text.strip() == expected_error
    assert not mock_update_service.called


@pytest.mark.parametrize('url, bearer_token, expected_errors', [
    ("", "", "Can’t be empty Can’t be empty"),
    ("http://not_https.com", "1234567890", "Must be a valid https url"),
    ("https://test.com", "123456789", "Must be at least 10 characters"),
])
def test_set_inbound_api_validation(
        logged_in_client,
        mock_update_service,
        service_one,
        mock_get_letter_organisations,
        url,
        bearer_token,
        expected_errors,
):
    service_one['permissions'] = ['inbound_sms']
    response = logged_in_client.post(url_for(
        'main.service_set_inbound_api',
        service_id=service_one['id']),
        data={"url": url, "bearer_token": bearer_token}
    )
    page = BeautifulSoup(response.data.decode('utf-8'), 'html.parser')
    error_msgs = ' '.join(msg.text.strip() for msg in page.select(".error-message"))

    assert response.status_code == 200
    assert error_msgs == expected_errors
    assert not mock_update_service.called


def test_if_sms_sender_set_then_form_populated(
        logged_in_client,
        service_one,
        mock_get_inbound_number_for_service
):
    service_one['sms_sender'] = 'elevenchars'
    response = logged_in_client.get(url_for('main.service_set_sms_sender', service_id=service_one['id']))

    assert response.status_code == 200
    page = BeautifulSoup(response.data.decode('utf-8'), 'html.parser')
    assert page.find(id='sms_sender')['value'] == 'elevenchars'


@pytest.mark.parametrize('method', ['get', 'post'])
def test_cant_set_letter_contact_block_if_service_cant_send_letters(
        logged_in_client,
        service_one,
        method
):
    assert 'letter' not in service_one['permissions']
    response = getattr(logged_in_client, method)(
        url_for('main.service_set_letter_contact_block', service_id=service_one['id'])
    )
    assert response.status_code == 403


def test_set_letter_contact_block_prepopulates(
        logged_in_client,
        service_one
):
    service_one['permissions'] = ['letter']
    service_one['letter_contact_block'] = 'foo bar baz waz'
    response = logged_in_client.get(url_for('main.service_set_letter_contact_block', service_id=service_one['id']))
    assert response.status_code == 200
    assert 'foo bar baz waz' in response.get_data(as_text=True)


def test_set_letter_contact_block_saves(
        logged_in_client,
        service_one,
        mock_update_service,
):
    service_one['permissions'] = ['letter']
    response = logged_in_client.post(
        url_for('main.service_set_letter_contact_block', service_id=service_one['id']),
        data={'letter_contact_block': 'foo bar baz waz'}
    )
    assert response.status_code == 302
    assert response.location == url_for('main.service_settings', service_id=service_one['id'], _external=True)
    mock_update_service.assert_called_once_with(service_one['id'], letter_contact_block='foo bar baz waz')


def test_set_letter_contact_block_redirects_to_template(
        logged_in_client,
        service_one,
        mock_update_service,
):
    service_one['permissions'] = ['letter']
    fake_template_id = uuid.uuid4()
    response = logged_in_client.post(
        url_for(
            'main.service_set_letter_contact_block',
            service_id=service_one['id'],
            from_template=fake_template_id,
        ),
        data={'letter_contact_block': ''},
    )
    assert response.status_code == 302
    assert response.location == url_for(
        'main.view_template',
        service_id=service_one['id'],
        template_id=fake_template_id,
        _external=True,
    )


def test_set_letter_contact_block_has_max_10_lines(
        logged_in_client,
        service_one,
        mock_update_service,
):
    service_one['permissions'] = ['letter']
    response = logged_in_client.post(
        url_for('main.service_set_letter_contact_block', service_id=service_one['id']),
        data={'letter_contact_block': '\n'.join(map(str, range(0, 11)))}
    )
    assert response.status_code == 200
    page = BeautifulSoup(response.data.decode('utf-8'), 'html.parser')
    error_message = page.find('span', class_='error-message').text.strip()
    assert error_message == 'Contains 11 lines, maximum is 10'


def test_set_letter_branding_platform_admin_only(
        logged_in_client,
        service_one,
):
    response = logged_in_client.get(url_for('main.set_letter_branding', service_id=service_one['id']))
    assert response.status_code == 403


@pytest.mark.parametrize('current_dvla_org_id, expected_selected', [
    (None, '001'),
    ('500', '500'),
])
def test_set_letter_branding_prepopulates(
        logged_in_platform_admin_client,
        service_one,
        mock_get_letter_organisations,
        current_dvla_org_id,
        expected_selected,
):
    if current_dvla_org_id:
        service_one['dvla_organisation'] = current_dvla_org_id
    response = logged_in_platform_admin_client.get(url_for('main.set_letter_branding', service_id=service_one['id']))
    assert response.status_code == 200
    page = BeautifulSoup(response.data.decode('utf-8'), 'html.parser')
    assert page.select('input[checked]')[0]['value'] == expected_selected


def test_set_letter_contact_block_saves(
        logged_in_platform_admin_client,
        service_one,
        mock_update_service,
        mock_get_letter_organisations,
):
    response = logged_in_platform_admin_client.post(
        url_for('main.set_letter_branding', service_id=service_one['id']),
        data={'dvla_org_id': '500'}
    )
    assert response.status_code == 302
    assert response.location == url_for('main.service_settings', service_id=service_one['id'], _external=True)
    mock_update_service.assert_called_once_with(service_one['id'], dvla_organisation='500')


def test_should_show_branding(
        logged_in_platform_admin_client,
        service_one,
        mock_get_organisations,
        mock_get_letter_organisations,
):
    response = logged_in_platform_admin_client.get(url_for(
        'main.service_set_branding_and_org', service_id=service_one['id']
    ))
    assert response.status_code == 200
    page = BeautifulSoup(response.data.decode('utf-8'), 'html.parser')

    assert page.find('input', attrs={"id": "branding_type-0"})['value'] == 'govuk'
    assert page.find('input', attrs={"id": "branding_type-1"})['value'] == 'both'
    assert page.find('input', attrs={"id": "branding_type-2"})['value'] == 'org'

    assert 'checked' in page.find('input', attrs={"id": "branding_type-0"}).attrs
    assert 'checked' not in page.find('input', attrs={"id": "branding_type-1"}).attrs
    assert 'checked' not in page.find('input', attrs={"id": "branding_type-2"}).attrs

    app.organisations_client.get_organisations.assert_called_once_with()
    app.service_api_client.get_service.assert_called_once_with(service_one['id'])


def test_should_show_organisations(
        logged_in_platform_admin_client,
        service_one,
        mock_get_organisations
):
    response = logged_in_platform_admin_client.get(url_for(
        'main.service_set_branding_and_org', service_id=service_one['id']
    ))
    assert response.status_code == 200
    page = BeautifulSoup(response.data.decode('utf-8'), 'html.parser')

    assert page.find('input', attrs={"id": "branding_type-0"})['value'] == 'govuk'
    assert page.find('input', attrs={"id": "branding_type-1"})['value'] == 'both'
    assert page.find('input', attrs={"id": "branding_type-2"})['value'] == 'org'

    assert 'checked' in page.find('input', attrs={"id": "branding_type-0"}).attrs
    assert 'checked' not in page.find('input', attrs={"id": "branding_type-1"}).attrs
    assert 'checked' not in page.find('input', attrs={"id": "branding_type-2"}).attrs

    app.organisations_client.get_organisations.assert_called_once_with()
    app.service_api_client.get_service.assert_called_once_with(service_one['id'])


def test_should_set_branding_and_organisations(
        logged_in_platform_admin_client,
        service_one,
        mock_get_organisations,
        mock_update_service,
):
    response = logged_in_platform_admin_client.post(
        url_for(
            'main.service_set_branding_and_org', service_id=service_one['id']
        ),
        data={
            'branding_type': 'org',
            'organisation': 'organisation-id'
        }
    )
    assert response.status_code == 302
    assert response.location == url_for('main.service_settings', service_id=service_one['id'], _external=True)

    mock_get_organisations.assert_called_once_with()
    mock_update_service.assert_called_once_with(
        service_one['id'],
        branding='org',
        organisation='organisation-id'
    )


def test_switch_service_enable_letters(
        logged_in_platform_admin_client,
        service_one,
        mocker,
):
    mocked_fn = mocker.patch('app.service_api_client.update_service_with_properties', return_value=service_one)

    response = logged_in_platform_admin_client.get(
        url_for('main.service_switch_can_send_letters', service_id=service_one['id'])
    )

    assert response.status_code == 302
    assert response.location == url_for('main.service_settings', service_id=service_one['id'], _external=True)
    assert 'letter' in mocked_fn.call_args[0][1]['permissions']
    assert mocked_fn.call_args[0][0] == service_one['id']


def test_switch_service_disable_letters(
        logged_in_platform_admin_client,
        service_one,
        mocker,
):
    service_one['permissions'] = ['letter']
    mocked_fn = mocker.patch('app.service_api_client.update_service_with_properties', return_value=service_one)

    response = logged_in_platform_admin_client.get(
        url_for('main.service_switch_can_send_letters', service_id=service_one['id'])
    )

    assert response.status_code == 302
    assert response.location == url_for('main.service_settings', service_id=service_one['id'], _external=True)
    assert mocked_fn.call_args == call(service_one['id'], {"permissions": []})


def test_switch_service_enable_international_sms(
        logged_in_platform_admin_client,
        service_one,
        mocker,
):
    mocked_fn = mocker.patch('app.service_api_client.update_service_with_properties', return_value=service_one)

    response = logged_in_platform_admin_client.get(
        url_for('main.service_switch_can_send_international_sms', service_id=service_one['id'])
    )

    assert response.status_code == 302
    assert response.location == url_for('main.service_settings', service_id=service_one['id'], _external=True)
    assert 'international_sms' in mocked_fn.call_args[0][1]['permissions']
    assert mocked_fn.call_args[0][0] == service_one['id']


def test_switch_service_disable_international_sms(
        logged_in_platform_admin_client,
        service_one,
        mocker,
):
    service_one['permissions'] = ['international_sms']
    mocked_fn = mocker.patch('app.service_api_client.update_service_with_properties', return_value=service_one)

    response = logged_in_platform_admin_client.get(
        url_for('main.service_switch_can_send_international_sms', service_id=service_one['id'])
    )

    assert response.status_code == 302
    assert response.location == url_for('main.service_settings', service_id=service_one['id'], _external=True)
    assert mocked_fn.call_args == call(service_one['id'], {"permissions": []})


def test_set_new_inbound_api_and_valid_bearer_token_calls_create_inbound_api_endpoint(
        logged_in_platform_admin_client,
        service_one,
        mocker,
):
    service_one['permissions'] = ['inbound_sms']
    service_one['inbound_api'] = []

    mocked_post_fn = mocker.patch('app.service_api_client.post', return_value=service_one)

    inbound_api_data = {'url': "https://test.url.com/", 'bearer_token': '1234567890'}
    response = logged_in_platform_admin_client.post(
        url_for(
            'main.service_set_inbound_api',
            service_id=service_one['id']
        ),
        data=inbound_api_data
    )
    assert response.status_code == 302
    assert response.location == url_for('main.service_settings', service_id=service_one['id'], _external=True)
    assert mocked_post_fn.called

    inbound_api_data['updated_by_id'] = service_one['users'][0]
    assert mocked_post_fn.call_args == call("/service/{}/inbound-api".format(service_one['id']), inbound_api_data)


@pytest.mark.parametrize(
    'inbound_api_data', [
        {'url': "https://test.url.com/inbound", 'bearer_token': dummy_bearer_token},
        {'url': "https://test.url.com/inbound", 'bearer_token': '1234567890'},
        {'url': "https://test.url.com/", 'bearer_token': 'new_1234567890'},
    ]
)
def test_update_inbound_api_and_valid_bearer_token_calls_update_inbound_api_endpoint(
        logged_in_platform_admin_client,
        service_one,
        mocker,
        fake_uuid,
        inbound_api_data
):
    service_one['permissions'] = ['inbound_sms']
    service_one['inbound_api'] = [fake_uuid]

    initial_api_data = {'data': {'id': fake_uuid, 'url': "https://test.url.com/"}}

    mocked_get_fn = mocker.patch('app.service_api_client.get', return_value=initial_api_data)
    mocked_post_fn = mocker.patch('app.service_api_client.post', return_value=service_one)

    response = logged_in_platform_admin_client.get(
        url_for(
            'main.service_set_inbound_api',
            service_id=service_one['id']
        )
    )
    page = BeautifulSoup(response.data.decode('utf-8'), 'html.parser')

    assert page.find('input', {'id': 'url'}).get('value') == initial_api_data['data']['url']
    assert page.find('input', {'id': 'bearer_token'}).get('value') == dummy_bearer_token

    response = logged_in_platform_admin_client.post(
        url_for(
            'main.service_set_inbound_api',
            service_id=service_one['id']
        ),
        data=inbound_api_data
    )
    assert response.status_code == 302
    assert response.location == url_for('main.service_settings', service_id=service_one['id'], _external=True)
    assert mocked_post_fn.called

    if inbound_api_data['bearer_token'] == dummy_bearer_token:
        del inbound_api_data['bearer_token']
    inbound_api_data['updated_by_id'] = service_one['users'][0]

    assert mocked_post_fn.call_args == call(
        "/service/{}/inbound-api/{}".format(service_one['id'], fake_uuid), inbound_api_data)


def test_save_inbound_api_without_changes_does_not_update_inbound_api(
        logged_in_platform_admin_client,
        service_one,
        mocker,
        fake_uuid
):
    service_one['permissions'] = ['inbound_sms']
    service_one['inbound_api'] = [fake_uuid]

    initial_api_data = {'data': {'id': fake_uuid, 'url': "https://test.url.com/"}}
    inbound_api_data = {'url': initial_api_data['data']['url'], 'bearer_token': dummy_bearer_token}

    mocked_get_fn = mocker.patch('app.service_api_client.get', return_value=initial_api_data)
    mocked_post_fn = mocker.patch('app.service_api_client.post', return_value=service_one)

    response = logged_in_platform_admin_client.post(
        url_for(
            'main.service_set_inbound_api',
            service_id=service_one['id']
        ),
        data=inbound_api_data
    )
    assert response.status_code == 302
    assert response.location == url_for('main.service_settings', service_id=service_one['id'], _external=True)
    assert mocked_post_fn.called is False


def test_archive_service_after_confirm(
        logged_in_platform_admin_client,
        service_one,
        mocker,
        mock_get_inbound_number_for_service
):
    mocked_fn = mocker.patch('app.service_api_client.post', return_value=service_one)

    response = logged_in_platform_admin_client.post(url_for('main.archive_service', service_id=service_one['id']))

    assert response.status_code == 302
    assert response.location == url_for('main.service_settings', service_id=service_one['id'], _external=True)
    assert mocked_fn.call_args == call('/service/{}/archive'.format(service_one['id']), data=None)


def test_archive_service_prompts_user(
        logged_in_platform_admin_client,
        service_one,
        mocker,
        mock_get_letter_organisations,
        mock_get_inbound_number_for_service
):
    mocked_fn = mocker.patch('app.service_api_client.post')

    response = logged_in_platform_admin_client.get(url_for('main.archive_service', service_id=service_one['id']))

    assert response.status_code == 200
    page = BeautifulSoup(response.data.decode('utf-8'), 'html.parser')
    assert 'Are you sure you want to archive this service?' in page.find('div', class_='banner-dangerous').text
    assert mocked_fn.called is False


def test_cant_archive_inactive_service(
        logged_in_platform_admin_client,
        service_one,
        mock_get_letter_organisations,
        mock_get_inbound_number_for_service
):
    service_one['active'] = False

    response = logged_in_platform_admin_client.get(url_for('main.service_settings', service_id=service_one['id']))

    assert response.status_code == 200
    page = BeautifulSoup(response.data.decode('utf-8'), 'html.parser')
    assert 'Archive service' not in {a.text for a in page.find_all('a', class_='button')}


def test_suspend_service_after_confirm(
        logged_in_platform_admin_client,
        service_one,
        mocker,
        mock_get_inbound_number_for_service
):
    mocked_fn = mocker.patch('app.service_api_client.post', return_value=service_one)

    response = logged_in_platform_admin_client.post(url_for('main.suspend_service', service_id=service_one['id']))

    assert response.status_code == 302
    assert response.location == url_for('main.service_settings', service_id=service_one['id'], _external=True)
    assert mocked_fn.call_args == call('/service/{}/suspend'.format(service_one['id']), data=None)


def test_suspend_service_prompts_user(
        logged_in_platform_admin_client,
        service_one,
        mocker,
        mock_get_letter_organisations,
        mock_get_inbound_number_for_service
):
    mocked_fn = mocker.patch('app.service_api_client.post')

    response = logged_in_platform_admin_client.get(url_for('main.suspend_service', service_id=service_one['id']))

    assert response.status_code == 200
    page = BeautifulSoup(response.data.decode('utf-8'), 'html.parser')
    assert 'This will suspend the service and revoke all api keys. Are you sure you want to suspend this service?' in \
           page.find('div', class_='banner-dangerous').text
    assert mocked_fn.called is False


def test_cant_suspend_inactive_service(
        logged_in_platform_admin_client,
        service_one,
        mock_get_letter_organisations,
        mock_get_inbound_number_for_service
):
    service_one['active'] = False

    response = logged_in_platform_admin_client.get(url_for('main.service_settings', service_id=service_one['id']))

    assert response.status_code == 200
    page = BeautifulSoup(response.data.decode('utf-8'), 'html.parser')
    assert 'Suspend service' not in {a.text for a in page.find_all('a', class_='button')}


def test_resume_service_after_confirm(
        logged_in_platform_admin_client,
        service_one,
        mocker,
        mock_get_inbound_number_for_service
):
    service_one['active'] = False
    mocked_fn = mocker.patch('app.service_api_client.post', return_value=service_one)

    response = logged_in_platform_admin_client.post(url_for('main.resume_service', service_id=service_one['id']))

    assert response.status_code == 302
    assert response.location == url_for('main.service_settings', service_id=service_one['id'], _external=True)
    assert mocked_fn.call_args == call('/service/{}/resume'.format(service_one['id']), data=None)


def test_resume_service_prompts_user(
        logged_in_platform_admin_client,
        service_one,
        mocker,
        mock_get_letter_organisations,
        mock_get_inbound_number_for_service
):
    service_one['active'] = False
    mocked_fn = mocker.patch('app.service_api_client.post')

    response = logged_in_platform_admin_client.get(url_for('main.resume_service', service_id=service_one['id']))

    assert response.status_code == 200
    page = BeautifulSoup(response.data.decode('utf-8'), 'html.parser')
    assert 'This will resume the service. New api key are required for this service to use the API.' in \
           page.find('div', class_='banner-dangerous').text
    assert mocked_fn.called is False


def test_cant_resume_active_service(
        logged_in_platform_admin_client,
        service_one,
        mock_get_letter_organisations,
        mock_get_inbound_number_for_service
):
    response = logged_in_platform_admin_client.get(url_for('main.service_settings', service_id=service_one['id']))

    assert response.status_code == 200
    page = BeautifulSoup(response.data.decode('utf-8'), 'html.parser')
    assert 'Resume service' not in {a.text for a in page.find_all('a', class_='button')}


@pytest.mark.parametrize('endpoint, expected_p', [
    (
            'main.service_set_international_sms',
            (
                    'Sending text messages to international phone numbers is '
                    'an invitation‑only feature.'
            )
    ),
    (
            'main.service_set_letters',
            (
                    'Using GOV.UK Notify to send letters is an invitation‑only '
                    'feature.'
            )
    ),
])
def test_invitation_pages(
        logged_in_client,
        service_one,
        endpoint,
        expected_p,
):
    response = logged_in_client.get(url_for(endpoint, service_id=service_one['id']))

    assert response.status_code == 200
    page = BeautifulSoup(response.data.decode('utf-8'), 'html.parser')
    assert normalize_spaces(page.select('main p')[0].text) == expected_p<|MERGE_RESOLUTION|>--- conflicted
+++ resolved
@@ -230,17 +230,10 @@
 
 
 def test_should_redirect_after_change_service_name(
-<<<<<<< HEAD
-        logged_in_client,
-        service_one,
-        mock_update_service,
-        mock_get_services,
-=======
     logged_in_client,
     service_one,
     mock_update_service,
-    mock_service_name_is_unique
->>>>>>> 1d513fff
+    mock_get_services,
 ):
     response = logged_in_client.post(
         url_for('main.service_name_change', service_id=service_one['id']),
@@ -318,15 +311,9 @@
 
 
 def test_should_not_allow_duplicate_names(
-<<<<<<< HEAD
-        logged_in_client,
-        mocker,
-        service_one,
-=======
-    logged_in_client,
-    mock_service_name_is_not_unique,
-    service_one,
->>>>>>> 1d513fff
+        logged_in_client,
+        mocker,
+        service_one,
 ):
     service_id = service_one['id']
     response = logged_in_client.post(
