--- conflicted
+++ resolved
@@ -3,25 +3,14 @@
 
 
 def test_should_return_list_of_all_templates(app_,
-<<<<<<< HEAD
                                              api_user_active,
                                              mock_get_service_templates,
-                                             mock_user_loader,
-                                             mock_user_dao_get_by_email,
+                                             mock_get_user,
+                                             mock_get_user_by_email,
                                              mock_login):
     with app_.test_request_context():
         with app_.test_client() as client:
             client.login(api_user_active)
-=======
-                                             db_,
-                                             db_session,
-                                             mock_active_user,
-                                             mock_get_service_templates,
-                                             mock_get_by_email):
-    with app_.test_request_context():
-        with app_.test_client() as client:
-            client.login(mock_active_user)
->>>>>>> 68891d8e
             service_id = 123
             response = client.get(url_for(
                 '.manage_service_templates', service_id=service_id))
@@ -33,13 +22,9 @@
 def test_should_show_page_for_one_templates(app_,
                                             api_user_active,
                                             mock_get_service_template,
-<<<<<<< HEAD
-                                            mock_user_loader,
-                                            mock_user_dao_get_by_email,
+                                            mock_get_user,
+                                            mock_get_user_by_email,
                                             mock_login):
-=======
-                                            mock_get_by_email):
->>>>>>> 68891d8e
     with app_.test_request_context():
         with app_.test_client() as client:
             client.login(api_user_active)
@@ -61,13 +46,9 @@
                                                 api_user_active,
                                                 mock_get_service_template,
                                                 mock_update_service_template,
-<<<<<<< HEAD
-                                                mock_user_loader,
-                                                mock_user_dao_get_by_email,
+                                                mock_get_user,
+                                                mock_get_user_by_email,
                                                 mock_login):
-=======
-                                                mock_get_by_email):
->>>>>>> 68891d8e
     with app_.test_request_context():
         with app_.test_client() as client:
             client.login(api_user_active)
@@ -98,13 +79,9 @@
 def test_should_show_delete_template_page(app_,
                                           api_user_active,
                                           mock_get_service_template,
-<<<<<<< HEAD
-                                          mock_user_loader,
-                                          mock_user_dao_get_by_email,
+                                          mock_get_user,
+                                          mock_get_user_by_email,
                                           mock_login):
-=======
-                                          mock_get_by_email):
->>>>>>> 68891d8e
     with app_.test_request_context():
         with app_.test_client() as client:
             client.login(api_user_active)
@@ -125,13 +102,9 @@
                                                   api_user_active,
                                                   mock_get_service_template,
                                                   mock_delete_service_template,
-<<<<<<< HEAD
-                                                  mock_user_loader,
-                                                  mock_user_dao_get_by_email,
+                                                  mock_get_user,
+                                                  mock_get_user_by_email,
                                                   mock_login):
-=======
-                                                  mock_get_by_email):
->>>>>>> 68891d8e
     with app_.test_request_context():
         with app_.test_client() as client:
             client.login(api_user_active)
