--- conflicted
+++ resolved
@@ -4,46 +4,14 @@
 import moto
 
 
-<<<<<<< HEAD
 def test_upload_empty_csvfile_returns_to_upload_page(app_,
                                                      api_user_active,
-                                                     mock_user_loader,
-                                                     mock_user_dao_get_by_email,
-                                                     mock_login):
+                                                     mock_get_user,
+                                                     mock_get_service_templates,
+                                                     mock_check_verify_code):
     with app_.test_request_context():
         with app_.test_client() as client:
             client.login(api_user_active)
-=======
-def test_choose_template_page(app_,
-                              db_,
-                              db_session,
-                              mock_send_sms,
-                              mock_active_user,
-                              mock_get_by_email,
-                              mock_get_service_templates):
-    with app_.test_request_context():
-        with app_.test_client() as client:
-            client.login(mock_active_user)
-            upload_data = {'file': (BytesIO(''.encode('utf-8')), 'emtpy.csv')}
-            response = client.get(url_for('main.send_sms', service_id=123))
-
-        assert response.status_code == 200
-        content = response.get_data(as_text=True)
-        assert 'template_one' in content
-        assert 'template one content' in content
-
-
-def test_upload_empty_csvfile_returns_to_upload_page(app_,
-                                                     db_,
-                                                     db_session,
-                                                     mock_send_sms,
-                                                     mock_active_user,
-                                                     mock_get_by_email,
-                                                     mock_get_service_templates):
-    with app_.test_request_context():
-        with app_.test_client() as client:
-            client.login(mock_active_user)
->>>>>>> 68891d8e
             upload_data = {'file': (BytesIO(''.encode('utf-8')), 'emtpy.csv')}
             response = client.post(url_for('main.send_sms', service_id=123),
                                    data=upload_data, follow_redirects=True)
@@ -55,28 +23,18 @@
 
 @moto.mock_s3
 def test_upload_csvfile_with_invalid_phone_shows_check_page_with_errors(app_,
-<<<<<<< HEAD
                                                                         mocker,
                                                                         api_user_active,
-                                                                        mock_user_loader,
-                                                                        mock_user_dao_get_by_email,
+                                                                        mock_get_user,
+                                                                        mock_get_user_by_email,
                                                                         mock_login):
-=======
-                                                                        mock_active_user,
-                                                                        mock_get_by_email,
-                                                                        mock_get_service_template):
->>>>>>> 68891d8e
 
     contents = 'phone\n+44 123\n+44 456'
     file_data = (BytesIO(contents.encode('utf-8')), 'invalid.csv')
 
     with app_.test_request_context():
         with app_.test_client() as client:
-<<<<<<< HEAD
             client.login(api_user_active)
-=======
-            client.login(mock_active_user)
->>>>>>> 68891d8e
             upload_data = {'file': file_data}
             response = client.post(url_for('main.send_sms', service_id=123),
                                    data=upload_data,
@@ -92,27 +50,17 @@
 @moto.mock_s3
 def test_upload_csvfile_with_valid_phone_shows_first3_and_last3_numbers(app_,
                                                                         mocker,
-<<<<<<< HEAD
                                                                         api_user_active,
-                                                                        mock_user_loader,
-                                                                        mock_user_dao_get_by_email,
+                                                                        mock_get_user,
+                                                                        mock_get_user_by_email,
                                                                         mock_login):
-=======
-                                                                        mock_active_user,
-                                                                        mock_get_by_email):
->>>>>>> 68891d8e
-
     contents = 'phone\n+44 7700 900981\n+44 7700 900982\n+44 7700 900983\n+44 7700 900984\n+44 7700 900985\n+44 7700 900986\n+44 7700 900987\n+44 7700 900988\n+44 7700 900989'  # noqa
 
     file_data = (BytesIO(contents.encode('utf-8')), 'valid.csv')
 
     with app_.test_request_context():
         with app_.test_client() as client:
-<<<<<<< HEAD
             client.login(api_user_active)
-=======
-            client.login(mock_active_user)
->>>>>>> 68891d8e
             upload_data = {'file': file_data}
             response = client.post(url_for('main.send_sms', service_id=123),
                                    data=upload_data,
@@ -138,15 +86,10 @@
 @moto.mock_s3
 def test_upload_csvfile_with_valid_phone_shows_all_if_6_or_less_numbers(app_,
                                                                         mocker,
-<<<<<<< HEAD
                                                                         api_user_active,
-                                                                        mock_user_loader,
-                                                                        mock_user_dao_get_by_email,
+                                                                        mock_get_user,
+                                                                        mock_get_user_by_email,
                                                                         mock_login):
-=======
-                                                                        mock_active_user,
-                                                                        mock_get_by_email):
->>>>>>> 68891d8e
 
     contents = 'phone\n+44 7700 900981\n+44 7700 900982\n+44 7700 900983\n+44 7700 900984\n+44 7700 900985\n+44 7700 900986'  # noqa
 
@@ -154,11 +97,7 @@
 
     with app_.test_request_context():
         with app_.test_client() as client:
-<<<<<<< HEAD
             client.login(api_user_active)
-=======
-            client.login(mock_active_user)
->>>>>>> 68891d8e
             upload_data = {'file': file_data}
             response = client.post(url_for('main.send_sms', service_id=123),
                                    data=upload_data,
@@ -179,21 +118,13 @@
 
 @moto.mock_s3
 def test_should_redirect_to_job(app_,
-<<<<<<< HEAD
                                 api_user_active,
-                                mock_user_loader,
-                                mock_user_dao_get_by_email,
+                                mock_get_user,
+                                mock_get_user_by_email,
                                 mock_login):
     with app_.test_request_context():
         with app_.test_client() as client:
             client.login(api_user_active)
-=======
-                                mock_active_user,
-                                mock_get_by_email):
-    with app_.test_request_context():
-        with app_.test_client() as client:
-            client.login(mock_active_user)
->>>>>>> 68891d8e
             response = client.post(url_for('main.check_sms',
                                            service_id=123,
                                            upload_id='someid'))
