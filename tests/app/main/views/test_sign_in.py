--- conflicted
+++ resolved
@@ -1,9 +1,8 @@
-<<<<<<< HEAD
+
 from datetime import datetime
 
 from app.main.dao import users_dao
-=======
->>>>>>> 68891d8e
+
 from flask import url_for
 
 
@@ -18,13 +17,12 @@
 
 
 def test_logged_in_user_redirects_to_choose_service(app_,
-                                                    db_,
-                                                    db_session,
-                                                    mock_active_user,
-                                                    mock_get_by_email):
+                                                    api_user_active,
+                                                    mock_get_user_by_email,
+                                                    mock_login):
     with app_.test_request_context():
         with app_.test_client() as client:
-            client.login(mock_active_user)
+            client.login(api_user_active)
             response = client.get(url_for('main.sign_in'))
             assert response.status_code == 302
 
@@ -33,20 +31,11 @@
 
 
 def test_process_sign_in_return_2fa_template(app_,
-<<<<<<< HEAD
                                              mock_send_verify_code,
                                              mock_get_user,
                                              mock_get_user_by_email,
                                              mock_verify_password):
-=======
-                                             db_,
-                                             db_session,
-                                             mock_send_sms,
-                                             mock_send_email,
-                                             mock_get_user,
-                                             mock_get_by_email,
-                                             mock_user_checkpassword):
->>>>>>> 68891d8e
+
     with app_.test_request_context():
         response = app_.test_client().post(
             url_for('main.sign_in'), data={
@@ -56,82 +45,18 @@
     assert response.location == 'http://localhost/two-factor'
 
 
-<<<<<<< HEAD
-@pytest.mark.xfail(reason='User failed logins not implemented yet')
 def test_should_return_locked_out_true_when_user_is_locked(app_,
-                                                           mock_user_dao_get_user,
-                                                           mock_inactive_user_dao_get_by_email):
-=======
-def test_should_return_locked_out_true_when_user_is_locked(app_, mock_get_by_email):
->>>>>>> 68891d8e
+                                                           mock_get_user_by_email_locked):
     with app_.test_request_context():
-        for _ in range(10):
-            app_.test_client().post(
-                url_for('main.sign_in'), data={
-                    'email_address': 'locked_user@example.gov.uk',
-                    'password': 'whatIsMyPassword!'})
-
-        response = app_.test_client().post(
-            url_for('main.sign_in'), data={
-                'email_address': 'valid@example.gov.uk',
-                'password': 'val1dPassw0rd!'})
-
-        assert response.status_code == 200
-        assert 'Username or password is incorrect' in response.get_data(as_text=True)
-
-        another_bad_attempt = app_.test_client().post(
+        resp = app_.test_client().post(
             url_for('main.sign_in'), data={
                 'email_address': 'valid@example.gov.uk',
                 'password': 'whatIsMyPassword!'})
-        assert another_bad_attempt.status_code == 200
-        assert 'Username or password is incorrect' in response.get_data(as_text=True)
+        assert resp.status_code == 200
+        assert 'Username or password is incorrect' in resp.get_data(as_text=True)
 
 
-<<<<<<< HEAD
-# @pytest.mark.xfail(reason='User failed logins not implemented yet')
-# def test_should_return_active_user_is_false_if_user_is_inactive(app_,
-#                                                                 mock_user_dao_get_user,
-#                                                                 mock_inactive_user_dao_get_by_email):
-#     with app_.test_request_context():
-#         response = app_.test_client().post(
-#             url_for('main.sign_in'), data={
-#                 'email_address': 'inactive_user@example.gov.uk',
-#                 'password': 'val1dPassw0rd!'})
-
-#     assert response.status_code == 200
-#     assert 'Username or password is incorrect' in response.get_data(as_text=True)
-
-
-# def test_should_return_200_when_user_does_not_exist(app_,
-#                                                     mock_user_dao_get_user,
-#                                                     mock_user_dao_get_by_email):
-#     with app_.test_request_context():
-#         response = app_.test_client().post(
-#             url_for('main.sign_in'), data={
-#                 'email_address': 'does_not_exist@gov.uk',
-#                 'password': 'doesNotExist!'})
-#     assert response.status_code == 200
-#     assert 'Username or password is incorrect' in response.get_data(as_text=True)
-
-
-# def test_should_return_200_when_user_is_not_active(app_):
-#     user = User(email_address='PendingUser@example.gov.uk',
-#                 password='val1dPassw0rd!',
-#                 mobile_number='+441234123123',
-#                 name='pending user',
-#                 created_at=datetime.now(),
-#                 role_id=1,
-#                 state='pending')
-#     users_dao.insert_user(user)
-#     with app_.test_request_context():
-#         response = app_.test_client().post(
-#             url_for('main.sign_in'), data={
-#                 'email_address': 'PendingUser@example.gov.uk',
-#                 'password': 'val1dPassw0rd!'})
-#     assert response.status_code == 200
-#     assert 'Username or password is incorrect' in response.get_data(as_text=True)
-=======
-def test_should_return_active_user_is_false_if_user_is_inactive(app_, mock_get_by_email):
+def test_should_return_active_user_is_false_if_user_is_inactive(app_, mock_get_user_by_email_inactive):
 
     with app_.test_request_context():
         response = app_.test_client().post(
@@ -143,7 +68,7 @@
     assert 'Username or password is incorrect' in response.get_data(as_text=True)
 
 
-def test_should_return_200_when_user_does_not_exist(app_, mock_get_by_email):
+def test_should_return_200_when_user_does_not_exist(app_, mock_get_user_by_email_not_found):
     with app_.test_request_context():
         response = app_.test_client().post(
             url_for('main.sign_in'), data={
@@ -153,12 +78,11 @@
     assert 'Username or password is incorrect' in response.get_data(as_text=True)
 
 
-def test_should_return_200_when_user_is_not_active(app_, mock_get_by_email):
+def test_should_return_200_when_user_is_pending(app_, mock_get_user_by_email_pending):
     with app_.test_request_context():
         response = app_.test_client().post(
             url_for('main.sign_in'), data={
                 'email_address': 'pending_user@example.gov.uk',
                 'password': 'val1dPassw0rd!'})
     assert response.status_code == 200
-    assert 'Username or password is incorrect' in response.get_data(as_text=True)
->>>>>>> 68891d8e
+    assert 'Username or password is incorrect' in response.get_data(as_text=True)