from datetime import date

from flask import url_for
from freezegun import freeze_time
import pytest
from bs4 import BeautifulSoup

from tests.conftest import mock_get_user
from tests import service_json

from app.main.views.platform_admin import get_statistics, format_stats_by_service, create_global_stats


def test_should_redirect_if_not_logged_in(app_):
    with app_.test_request_context():
        with app_.test_client() as client:
            response = client.get(url_for('main.platform_admin'))
            assert response.status_code == 302
            assert url_for('main.index', _external=True) in response.location


def test_should_403_if_not_platform_admin(app_, active_user_with_permissions, mocker):
    with app_.test_request_context():
        with app_.test_client() as client:
            mock_get_user(mocker, user=active_user_with_permissions)
            client.login(active_user_with_permissions)

            response = client.get(url_for('main.platform_admin'))

            assert response.status_code == 403


@pytest.mark.parametrize('restricted, table_index, research_mode, displayed', [
    (True, 1, False, ''),
    (False, 0, False, 'Live'),
    (False, 0, True, 'research mode'),
    (True, 1, True, 'research mode')
])
def test_should_show_research_and_restricted_mode(
    restricted,
    table_index,
    research_mode,
    displayed,
    app_,
    platform_admin_user,
    mocker,
    mock_get_detailed_services,
    fake_uuid
):
    services = [service_json(fake_uuid, 'My Service', [], restricted=restricted, research_mode=research_mode)]
    services[0]['statistics'] = create_stats()

    mock_get_detailed_services.return_value = {'data': services}
    with app_.test_request_context():
        with app_.test_client() as client:
            mock_get_user(mocker, user=platform_admin_user)
            client.login(platform_admin_user)
            response = client.get(url_for('main.platform_admin'))

    assert response.status_code == 200
    mock_get_detailed_services.assert_called_once_with({'detailed': True})
    page = BeautifulSoup(response.data.decode('utf-8'), 'html.parser')
    # get first column in second row, which contains flags as text.
    table_body = page.find_all('table')[table_index].find_all('tbody')[0]
    service_mode = table_body.find_all('tbody')[0].find_all('tr')[1].find_all('td')[0].text.strip()
    assert service_mode == displayed


def test_should_render_platform_admin_page(
    app_,
    platform_admin_user,
    mocker,
    mock_get_detailed_services,
):
    with app_.test_request_context():
        with app_.test_client() as client:
            mock_get_user(mocker, user=platform_admin_user)
            client.login(platform_admin_user)
            response = client.get(url_for('main.platform_admin'))

    assert response.status_code == 200
    resp_data = response.get_data(as_text=True)
    assert 'Platform admin' in resp_data
    assert 'Today' in resp_data
    assert 'Live services' in resp_data
    assert 'Trial mode services' in resp_data
    mock_get_detailed_services.assert_called_once_with({'detailed': True})


def test_create_global_stats_sets_failure_rates(fake_uuid):
    services = [
        service_json(fake_uuid, 'a', []),
        service_json(fake_uuid, 'b', [])
    ]
    services[0]['statistics'] = create_stats(
            emails_requested=1,
            emails_delivered=1,
            emails_failed=0,
    )
    services[1]['statistics'] = create_stats(
            emails_requested=2,
            emails_delivered=1,
            emails_failed=1,
    )

    stats = create_global_stats(services)

    assert stats == {
        'email': {
            'delivered': 2,
            'failed': 1,
            'requested': 3,
            'failure_rate': '33.3'
        },
        'sms': {
            'delivered': 0,
            'failed': 0,
            'requested': 0,
            'failure_rate': '0'
        }
    }


def create_stats(
    emails_requested=0,
    emails_delivered=0,
    emails_failed=0,
    sms_requested=0,
    sms_delivered=0,
    sms_failed=0
):
    return {
        'sms': {
            'requested': sms_requested,
            'delivered': sms_delivered,
            'failed': sms_failed,
        },
        'email': {
            'requested': emails_requested,
            'delivered': emails_delivered,
            'failed': emails_failed,
        }
    }


def test_format_stats_by_service_returns_correct_values(fake_uuid):
    services = [service_json(fake_uuid, 'a', [])]
    services[0]['statistics'] = create_stats(
        emails_requested=10,
        emails_delivered=3,
        emails_failed=5,
        sms_requested=50,
        sms_delivered=7,
        sms_failed=11
    )

    ret = list(format_stats_by_service(services))
    assert len(ret) == 1
<<<<<<< HEAD
    assert ret[0]['sending'] == 34
    assert ret[0]['delivered'] == 10
    assert ret[0]['failed'] == 16


@pytest.mark.parametrize('restricted, table_index', [
    (False, 0),
    (True, 1)
], ids=['live', 'trial'])
def test_should_show_archived_services_last(
    client,
    platform_admin_user,
    mocker,
    mock_get_detailed_services,
    restricted,
    table_index
):
    services = [
        service_json(name='C', restricted=restricted, active=False, created_at='2002-02-02 12:00:00'),
        service_json(name='B', restricted=restricted, active=True, created_at='2001-01-01 12:00:00'),
        service_json(name='A', restricted=restricted, active=True, created_at='2003-03-03 12:00:00'),
    ]
    services[0]['statistics'] = create_stats()
    services[1]['statistics'] = create_stats()
    services[2]['statistics'] = create_stats()

    mock_get_detailed_services.return_value = {'data': services}
    mock_get_user(mocker, user=platform_admin_user)
    client.login(platform_admin_user)
    response = client.get(url_for('main.platform_admin'))
=======
    assert ret[0]['stats']['email']['requested'] == 10
    assert ret[0]['stats']['email']['delivered'] == 3
    assert ret[0]['stats']['email']['failed'] == 5

    assert ret[0]['stats']['sms']['requested'] == 50
    assert ret[0]['stats']['sms']['delivered'] == 7
    assert ret[0]['stats']['sms']['failed'] == 11


@pytest.mark.parametrize('restricted, table_index, research_mode', [
    (True, 1, False),
    (False, 0, False)
])
def test_should_show_email_and_sms_stats_for_all_service_types(
    restricted,
    table_index,
    research_mode,
    app_,
    platform_admin_user,
    mocker,
    mock_get_detailed_services,
    fake_uuid
):
    services = [service_json(fake_uuid, 'My Service', [], restricted=restricted, research_mode=research_mode)]
    services[0]['statistics'] = create_stats(
        emails_requested=10,
        emails_delivered=3,
        emails_failed=5,
        sms_requested=50,
        sms_delivered=7,
        sms_failed=11
    )

    mock_get_detailed_services.return_value = {'data': services}
    with app_.test_request_context():
        with app_.test_client() as client:
            mock_get_user(mocker, user=platform_admin_user)
            client.login(platform_admin_user)
            response = client.get(url_for('main.platform_admin'))
>>>>>>> 6a9973d1

    assert response.status_code == 200
    mock_get_detailed_services.assert_called_once_with({'detailed': True})
    page = BeautifulSoup(response.data.decode('utf-8'), 'html.parser')
<<<<<<< HEAD
    rows = page.find_all('tbody')[table_index].find_all('tr')
    assert len(rows)
    assert rows[0]
    assert rows[1]
    assert rows[0].td.text.strip() == 'A'
    assert rows[1].td.text.strip() == 'B'
    assert rows[2].td.text.strip() == 'C'


@pytest.mark.parametrize('research_mode', (True, False))
def test_shows_archived_label_instead_of_live_or_research_mode_label(
    client,
    platform_admin_user,
    mocker,
    mock_get_detailed_services,
    research_mode
):
    services = [
        service_json(restricted=False, research_mode=research_mode, active=False)
    ]
    services[0]['statistics'] = create_stats()

    mock_get_detailed_services.return_value = {'data': services}
    mock_get_user(mocker, user=platform_admin_user)
    client.login(platform_admin_user)
    response = client.get(url_for('main.platform_admin'))

    assert response.status_code == 200
    page = BeautifulSoup(response.data.decode('utf-8'), 'html.parser')
    flags = page.find_all('tbody')[0].tr.find_all('td')[1]
    # get second column, which contains flags as text.
    assert flags.text.strip() == 'archived'
=======

    table_body = page.find_all('table')[table_index].find_all('tbody')[0]
    service_row_group = table_body.find_all('tbody')[0].find_all('tr')
    email_stats = service_row_group[0].find_all('td')[2:]
    sms_stats = service_row_group[1].find_all('td')[2:]

    email_sending, email_delivered, email_failed = [int(stat.text.split()[0]) for stat in email_stats]
    sms_sending, sms_delivered, sms_failed = [int(stat.text.split()[0]) for stat in sms_stats]

    assert email_sending == 10
    assert email_delivered == 3
    assert email_failed == 5
    assert sms_sending == 50
    assert sms_delivered == 7
    assert sms_failed == 11
>>>>>>> 6a9973d1
<|MERGE_RESOLUTION|>--- conflicted
+++ resolved
@@ -156,38 +156,6 @@
 
     ret = list(format_stats_by_service(services))
     assert len(ret) == 1
-<<<<<<< HEAD
-    assert ret[0]['sending'] == 34
-    assert ret[0]['delivered'] == 10
-    assert ret[0]['failed'] == 16
-
-
-@pytest.mark.parametrize('restricted, table_index', [
-    (False, 0),
-    (True, 1)
-], ids=['live', 'trial'])
-def test_should_show_archived_services_last(
-    client,
-    platform_admin_user,
-    mocker,
-    mock_get_detailed_services,
-    restricted,
-    table_index
-):
-    services = [
-        service_json(name='C', restricted=restricted, active=False, created_at='2002-02-02 12:00:00'),
-        service_json(name='B', restricted=restricted, active=True, created_at='2001-01-01 12:00:00'),
-        service_json(name='A', restricted=restricted, active=True, created_at='2003-03-03 12:00:00'),
-    ]
-    services[0]['statistics'] = create_stats()
-    services[1]['statistics'] = create_stats()
-    services[2]['statistics'] = create_stats()
-
-    mock_get_detailed_services.return_value = {'data': services}
-    mock_get_user(mocker, user=platform_admin_user)
-    client.login(platform_admin_user)
-    response = client.get(url_for('main.platform_admin'))
-=======
     assert ret[0]['stats']['email']['requested'] == 10
     assert ret[0]['stats']['email']['delivered'] == 3
     assert ret[0]['stats']['email']['failed'] == 5
@@ -227,12 +195,56 @@
             mock_get_user(mocker, user=platform_admin_user)
             client.login(platform_admin_user)
             response = client.get(url_for('main.platform_admin'))
->>>>>>> 6a9973d1
-
-    assert response.status_code == 200
-    mock_get_detailed_services.assert_called_once_with({'detailed': True})
-    page = BeautifulSoup(response.data.decode('utf-8'), 'html.parser')
-<<<<<<< HEAD
+
+    assert response.status_code == 200
+    mock_get_detailed_services.assert_called_once_with({'detailed': True})
+    page = BeautifulSoup(response.data.decode('utf-8'), 'html.parser')
+
+    table_body = page.find_all('table')[table_index].find_all('tbody')[0]
+    service_row_group = table_body.find_all('tbody')[0].find_all('tr')
+    email_stats = service_row_group[0].find_all('td')[2:]
+    sms_stats = service_row_group[1].find_all('td')[2:]
+
+    email_sending, email_delivered, email_failed = [int(stat.text.split()[0]) for stat in email_stats]
+    sms_sending, sms_delivered, sms_failed = [int(stat.text.split()[0]) for stat in sms_stats]
+
+    assert email_sending == 10
+    assert email_delivered == 3
+    assert email_failed == 5
+    assert sms_sending == 50
+    assert sms_delivered == 7
+    assert sms_failed == 11
+
+
+@pytest.mark.parametrize('restricted, table_index', [
+    (False, 0),
+    (True, 1)
+], ids=['live', 'trial'])
+def test_should_show_archived_services_last(
+    client,
+    platform_admin_user,
+    mocker,
+    mock_get_detailed_services,
+    restricted,
+    table_index
+):
+    services = [
+        service_json(name='C', restricted=restricted, active=False, created_at='2002-02-02 12:00:00'),
+        service_json(name='B', restricted=restricted, active=True, created_at='2001-01-01 12:00:00'),
+        service_json(name='A', restricted=restricted, active=True, created_at='2003-03-03 12:00:00'),
+    ]
+    services[0]['statistics'] = create_stats()
+    services[1]['statistics'] = create_stats()
+    services[2]['statistics'] = create_stats()
+
+    mock_get_detailed_services.return_value = {'data': services}
+    mock_get_user(mocker, user=platform_admin_user)
+    client.login(platform_admin_user)
+    response = client.get(url_for('main.platform_admin'))
+
+    assert response.status_code == 200
+    mock_get_detailed_services.assert_called_once_with({'detailed': True})
+    page = BeautifulSoup(response.data.decode('utf-8'), 'html.parser')
     rows = page.find_all('tbody')[table_index].find_all('tr')
     assert len(rows)
     assert rows[0]
@@ -264,21 +276,4 @@
     page = BeautifulSoup(response.data.decode('utf-8'), 'html.parser')
     flags = page.find_all('tbody')[0].tr.find_all('td')[1]
     # get second column, which contains flags as text.
-    assert flags.text.strip() == 'archived'
-=======
-
-    table_body = page.find_all('table')[table_index].find_all('tbody')[0]
-    service_row_group = table_body.find_all('tbody')[0].find_all('tr')
-    email_stats = service_row_group[0].find_all('td')[2:]
-    sms_stats = service_row_group[1].find_all('td')[2:]
-
-    email_sending, email_delivered, email_failed = [int(stat.text.split()[0]) for stat in email_stats]
-    sms_sending, sms_delivered, sms_failed = [int(stat.text.split()[0]) for stat in sms_stats]
-
-    assert email_sending == 10
-    assert email_delivered == 3
-    assert email_failed == 5
-    assert sms_sending == 50
-    assert sms_delivered == 7
-    assert sms_failed == 11
->>>>>>> 6a9973d1
+    assert flags.text.strip() == 'archived'