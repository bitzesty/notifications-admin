--- conflicted
+++ resolved
@@ -10,30 +10,15 @@
 
 
 def test_should_redirect_to_password_reset_sent_and_state_updated(app_,
-                                                                  mock_send_email,
-<<<<<<< HEAD
                                                                   api_user_active,
-                                                                  mock_user_dao_get_by_email,
-                                                                  mock_user_dao_password_reset):
+                                                                  mock_get_user_by_email,
+                                                                  mock_update_user,
+                                                                  mock_send_email):
     with app_.test_request_context():
         response = app_.test_client().post(
             url_for('.forgot_password'),
             data={'email_address': api_user_active.email_address})
-=======
-                                                                  mock_active_user,
-                                                                  mock_get_by_email,
-                                                                  mock_password_reset):
-    with app_.test_request_context():
-        response = app_.test_client().post(
-            url_for('.forgot_password'),
-            data={'email_address': mock_active_user.email_address})
->>>>>>> 68891d8e
         assert response.status_code == 200
         assert (
             'You have been sent an email containing a link'
-            ' to reset your password.') in response.get_data(as_text=True)
-<<<<<<< HEAD
-        assert api_user_active.state == 'request_password_reset'
-=======
-        assert mock_active_user.state == 'request_password_reset'
->>>>>>> 68891d8e
+            ' to reset your password.') in response.get_data(as_text=True)