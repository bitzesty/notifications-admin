--- conflicted
+++ resolved
@@ -1,3 +1,4 @@
+
 from notifications_python_client.base import BaseAPIClient
 from app.notify_client.models import InvitedUser
 
@@ -26,27 +27,22 @@
     def get_invites_for_service(self, service_id):
         endpoint = '/service/{}/invite'.format(service_id)
         resp = self.get(endpoint)
-<<<<<<< HEAD
-        return [User(data) for data in resp['data']]
-
-    def cancel_invited_user(self, service_id, invited_user_id):
-        data = {'status': 'cancelled'}
-        self.post(url='/service/{0}/invite/{1}'.format(service_id, invited_user_id),
-                  data=data)
-=======
         invites = resp['data']
-        invited_users = _get_invited_users(invites)
+        invited_users = self._get_invited_users(invites)
         return invited_users
 
     def accept_invite(self, token):
         resp = self.get(url='/invite/{}'.format(token))
         return InvitedUser(**resp['data'])
 
+    def cancel_invited_user(self, service_id, invited_user_id):
+        data = {'status': 'cancelled'}
+        self.post(url='/service/{0}/invite/{1}'.format(service_id, invited_user_id),
+                  data=data)
 
-def _get_invited_users(invites):
-    invited_users = []
-    for invite in invites:
-        invited_user = InvitedUser(**invite)
-        invited_users.append(invited_user)
-    return invited_users
->>>>>>> ce5bf4e3
+    def _get_invited_users(self, invites):
+        invited_users = []
+        for invite in invites:
+            invited_user = InvitedUser(**invite)
+            invited_users.append(invited_user)
+        return invited_users