--- conflicted
+++ resolved
@@ -34,19 +34,13 @@
             if status is not None:
                 params['status'] = status
             job = self.get(url='/service/{}/job/{}'.format(service_id, job_id), params=params)
-<<<<<<< HEAD
-            stats = self.__convert_statistics(job)
+
+            stats = self.__convert_statistics(job['data'])
             job['data']['notifications_sent'] = stats['delivered'] + stats['failed']
             job['data']['notifications_delivered'] = stats['delivered']
             job['data']['notifications_failed'] = stats['failed']
-=======
-            if 'notifications_sent' not in job['data']:
-                stats = self.__convert_statistics(job['data'])
-                job['data']['notifications_sent'] = stats['delivered'] + stats['failed']
-                job['data']['notifications_delivered'] = stats['delivered']
-                job['data']['notifications_failed'] = stats['failed']
-                job['data']['notifications_requested'] = stats['requested']
->>>>>>> fb2db091
+            job['data']['notifications_requested'] = stats['requested']
+
             return job
 
         params = {}
@@ -55,12 +49,11 @@
 
         jobs = self.get(url='/service/{}/job'.format(service_id), params=params)
         for job in jobs['data']:
-            if 'notifications_sent' not in job:
-                stats = self.__convert_statistics(job)
-                job['notifications_sent'] = stats['delivered'] + stats['failed']
-                job['notifications_delivered'] = stats['delivered']
-                job['notifications_failed'] = stats['failed']
-                job['notifications_requested'] = stats['requested']
+            stats = self.__convert_statistics(job)
+            job['notifications_sent'] = stats['delivered'] + stats['failed']
+            job['notifications_delivered'] = stats['delivered']
+            job['notifications_failed'] = stats['failed']
+            job['notifications_requested'] = stats['requested']
 
         return jobs
 
@@ -71,7 +64,6 @@
             "original_file_name": original_file_name,
             "notification_count": notification_count
         }
-<<<<<<< HEAD
 
         if scheduled_for:
             data.update({'scheduled_for': scheduled_for})
@@ -83,18 +75,16 @@
         job['data']['notifications_sent'] = stats['delivered'] + stats['failed']
         job['data']['notifications_delivered'] = stats['delivered']
         job['data']['notifications_failed'] = stats['failed']
-=======
+
         if scheduled_for:
             data.update({'scheduled_for': scheduled_for})
         data = _attach_current_user(data)
         job = self.post(url='/service/{}/job'.format(service_id), data=data)
 
-        if 'notifications_sent' not in job['data']:
-            stats = self.__convert_statistics(job['data'])
-            job['data']['notifications_sent'] = stats['delivered'] + stats['failed']
-            job['data']['notifications_delivered'] = stats['delivered']
-            job['data']['notifications_failed'] = stats['failed']
-            job['data']['notifications_requested'] = stats['requested']
->>>>>>> fb2db091
+        stats = self.__convert_statistics(job['data'])
+        job['data']['notifications_sent'] = stats['delivered'] + stats['failed']
+        job['data']['notifications_delivered'] = stats['delivered']
+        job['data']['notifications_failed'] = stats['failed']
+        job['data']['notifications_requested'] = stats['requested']
 
         return job