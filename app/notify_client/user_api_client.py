from notifications_python_client.notifications import BaseAPIClient
from notifications_python_client.errors import HTTPError

from app.notify_client.models import User


class UserApiClient(BaseAPIClient):
    def __init__(self, base_url=None, client_id=None, secret=None):
        super(self.__class__, self).__init__(base_url=base_url or 'base_url',
                                             client_id=client_id or 'client_id',
                                             secret=secret or 'secret')

    def init_app(self, app):
        self.base_url = app.config['API_HOST_NAME']
        self.client_id = app.config['ADMIN_CLIENT_USER_NAME']
        self.secret = app.config['ADMIN_CLIENT_SECRET']
        self.max_failed_login_count = app.config["MAX_FAILED_LOGIN_COUNT"]

    def register_user(self, name, email_address, mobile_number, password):
        data = {
            "name": name,
            "email_address": email_address,
            "mobile_number": mobile_number,
            "password": password
        }
        user_data = self.post("/user", data)
        return User(user_data['data'], max_failed_login_count=self.max_failed_login_count)

    def get_user(self, id):
        url = "/user/{}".format(id)
        user_data = self.get(url)
        return User(user_data['data'], max_failed_login_count=self.max_failed_login_count)

    def get_user_by_email(self, email_address):
        params = {'email': email_address}
        user_data = self.get('/user/email', params=params)
        return User(user_data['data'], max_failed_login_count=self.max_failed_login_count)

    def get_users(self):
        users_data = self.get("/user")['data']
        users = []
        for user in users_data:
            users.append(User(user, max_failed_login_count=self.max_failed_login_count))
        return users

    def update_user(self, user):
        data = user.serialize()
        url = "/user/{}".format(user.id)
        user_data = self.put(url, data=data)
        return User(user_data['data'], max_failed_login_count=self.max_failed_login_count)

    def verify_password(self, user_id, password):
        try:
            url = "/user/{}/verify/password".format(user_id)
            data = {"password": password}
            self.post(url, data=data)
            return True
        except HTTPError as e:
            if e.status_code == 400 or e.status_code == 404:
                return False

    def send_verify_code(self, user_id, code_type, to):
        data = {'to': to}
        endpoint = '/user/{0}/{1}-code'.format(user_id, code_type)
        resp = self.post(endpoint, data=data)

    def check_verify_code(self, user_id, code, code_type):
        data = {'code_type': code_type, 'code': code}
        endpoint = '/user/{}/verify/code'.format(user_id)
        try:
            resp = self.post(endpoint, data=data)
            return True, ''
        except HTTPError as e:
            if e.status_code == 400 or e.status_code == 404:
                if 'Code not found' in e.message:
                    return False, 'Code not found'
                elif 'Code has expired' in e.message:
                    return False, 'Code has expired'
                else:
                    # TODO what is the default message?
                    return False, 'Code not found'
            raise e

    def get_users_for_service(self, service_id):
        endpoint = '/service/{}/users'.format(service_id)
        resp = self.get(endpoint)
<<<<<<< HEAD
        return resp['data']


class User(UserMixin):
    def __init__(self, fields, max_failed_login_count=3):
        self._id = fields.get('id')
        self._name = fields.get('name')
        self._email_address = fields.get('email_address')
        self._mobile_number = fields.get('mobile_number')
        self._password_changed_at = fields.get('password_changed_at')
        self._permissions = fields.get('permissions')
        self._failed_login_count = 0
        self._state = fields.get('state')
        self.max_failed_login_count = max_failed_login_count

    def get_id(self):
        return self.id

    def is_active(self):
        return self.state == 'active'

    def is_authenticated(self):
        # To handle remember me token renewal
        if not login_fresh():
            return False
        return super(User, self).is_authenticated()

    @property
    def id(self):
        return self._id

    @id.setter
    def id(self, id):
        self._id = id

    @property
    def name(self):
        return self._name

    @name.setter
    def name(self, name):
        self._name = name

    @property
    def email_address(self):
        return self._email_address

    @email_address.setter
    def email_address(self, email_address):
        self._email_address = email_address

    @property
    def mobile_number(self):
        return self._mobile_number

    @mobile_number.setter
    def mobile_number(self, mobile_number):
        self._mobile_number = mobile_number

    @property
    def password_changed_at(self):
        return self._password_changed_at

    @password_changed_at.setter
    def password_changed_at(self, password_changed_at):
        self._password_changed_at = password_changed_at

    @property
    def state(self):
        return self._state

    @state.setter
    def state(self, state):
        self._state = state

    @property
    def permissions(self):
        return self._permissions

    @permissions.setter
    def permissions(self, permissions):
        raise AttributeError("Read only property")

    def has_permissions(self, service_id, permissions, or_=False):
        if service_id in self._permissions:
            if or_:
                return any([x in self._permissions[service_id] for x in permissions])
            return set(self._permissions[service_id]) > set(permissions)
        return False

    @property
    def failed_login_count(self):
        return self._failed_login_count

    @failed_login_count.setter
    def failed_login_count(self, num):
        self._failed_login_count += num

    def is_locked(self):
        return self.failed_login_count >= self.max_failed_login_count

    def serialize(self):
        dct = {"id": self.id,
               "name": self.name,
               "email_address": self.email_address,
               "mobile_number": self.mobile_number,
               "password_changed_at": self.password_changed_at,
               "state": self.state,
               "failed_login_count": self.failed_login_count,
               "permissions": [x for x in self._permissions]}
        if getattr(self, '_password', None):
            dct['password'] = self._password
        return dct

    def set_password(self, pwd):
        self._password = pwd
=======
        return [User(data) for data in resp['data']]
>>>>>>> e3740f31
<|MERGE_RESOLUTION|>--- conflicted
+++ resolved
@@ -84,123 +84,4 @@
     def get_users_for_service(self, service_id):
         endpoint = '/service/{}/users'.format(service_id)
         resp = self.get(endpoint)
-<<<<<<< HEAD
-        return resp['data']
-
-
-class User(UserMixin):
-    def __init__(self, fields, max_failed_login_count=3):
-        self._id = fields.get('id')
-        self._name = fields.get('name')
-        self._email_address = fields.get('email_address')
-        self._mobile_number = fields.get('mobile_number')
-        self._password_changed_at = fields.get('password_changed_at')
-        self._permissions = fields.get('permissions')
-        self._failed_login_count = 0
-        self._state = fields.get('state')
-        self.max_failed_login_count = max_failed_login_count
-
-    def get_id(self):
-        return self.id
-
-    def is_active(self):
-        return self.state == 'active'
-
-    def is_authenticated(self):
-        # To handle remember me token renewal
-        if not login_fresh():
-            return False
-        return super(User, self).is_authenticated()
-
-    @property
-    def id(self):
-        return self._id
-
-    @id.setter
-    def id(self, id):
-        self._id = id
-
-    @property
-    def name(self):
-        return self._name
-
-    @name.setter
-    def name(self, name):
-        self._name = name
-
-    @property
-    def email_address(self):
-        return self._email_address
-
-    @email_address.setter
-    def email_address(self, email_address):
-        self._email_address = email_address
-
-    @property
-    def mobile_number(self):
-        return self._mobile_number
-
-    @mobile_number.setter
-    def mobile_number(self, mobile_number):
-        self._mobile_number = mobile_number
-
-    @property
-    def password_changed_at(self):
-        return self._password_changed_at
-
-    @password_changed_at.setter
-    def password_changed_at(self, password_changed_at):
-        self._password_changed_at = password_changed_at
-
-    @property
-    def state(self):
-        return self._state
-
-    @state.setter
-    def state(self, state):
-        self._state = state
-
-    @property
-    def permissions(self):
-        return self._permissions
-
-    @permissions.setter
-    def permissions(self, permissions):
-        raise AttributeError("Read only property")
-
-    def has_permissions(self, service_id, permissions, or_=False):
-        if service_id in self._permissions:
-            if or_:
-                return any([x in self._permissions[service_id] for x in permissions])
-            return set(self._permissions[service_id]) > set(permissions)
-        return False
-
-    @property
-    def failed_login_count(self):
-        return self._failed_login_count
-
-    @failed_login_count.setter
-    def failed_login_count(self, num):
-        self._failed_login_count += num
-
-    def is_locked(self):
-        return self.failed_login_count >= self.max_failed_login_count
-
-    def serialize(self):
-        dct = {"id": self.id,
-               "name": self.name,
-               "email_address": self.email_address,
-               "mobile_number": self.mobile_number,
-               "password_changed_at": self.password_changed_at,
-               "state": self.state,
-               "failed_login_count": self.failed_login_count,
-               "permissions": [x for x in self._permissions]}
-        if getattr(self, '_password', None):
-            dct['password'] = self._password
-        return dct
-
-    def set_password(self, pwd):
-        self._password = pwd
-=======
-        return [User(data) for data in resp['data']]
->>>>>>> e3740f31
+        return [User(data) for data in resp['data']]