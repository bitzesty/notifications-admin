# -*- coding: utf-8 -*-

import time

from flask import (
    render_template,
    abort,
    jsonify,
    request
)
from flask_login import login_required
from utils.template import Template

from app import (job_api_client, notification_api_client, service_api_client)
from app.main import main
<<<<<<< HEAD
from app.main.dao import (services_dao, templates_dao)
from app.utils import (get_page_from_request, generate_previous_next_dict, user_has_permissions)
=======
from app.main.dao import templates_dao
from app.utils import (
    get_page_from_request,
    generate_previous_next_dict,
    user_has_permissions)
>>>>>>> 1a8d4fda


@main.route("/services/<service_id>/jobs")
@login_required
@user_has_permissions('view_activity', admin_override=True)
def view_jobs(service_id):
    jobs = job_api_client.get_job(service_id)['data']
    return render_template(
        'views/jobs/jobs.html',
        jobs=jobs,
        service_id=service_id
    )


@main.route("/services/<service_id>/jobs/<job_id>")
@login_required
@user_has_permissions('view_activity', admin_override=True)
def view_job(service_id, job_id):
    service = service_api_client.get_service(service_id)['data']
    job = job_api_client.get_job(service_id, job_id)['data']
    template = templates_dao.get_service_template_or_404(service_id, job['template'])['data']
    notifications = notification_api_client.get_notifications_for_service(service_id, job_id)
    finished = job['status'] == 'finished'
    return render_template(
        'views/jobs/job.html',
        notifications=notifications['notifications'],
        counts={
            'queued': 0 if finished else job['notification_count'],
            'sent': job['notification_count'] if finished else 0
        },
        uploaded_at=job['created_at'],
        finished_at=job['updated_at'] if finished else None,
        uploaded_file_name=job['original_file_name'],
        template=Template(
            template,
            prefix=service['name']
        ),
        service_id=service_id,
        service=service,
        job_id=job_id
    )


@main.route("/services/<service_id>/jobs/<job_id>.json")
@login_required
@user_has_permissions('view_activity')
def view_job_updates(service_id, job_id):
    service = service_api_client.get_service(service_id)['data']
    job = job_api_client.get_job(service_id, job_id)['data']
    notifications = notification_api_client.get_notifications_for_service(service_id, job_id)
    finished = job['status'] == 'finished'
    return jsonify(**{
        'counts': render_template(
            'partials/jobs/count.html',
            counts={
                'queued': 0 if finished else job['notification_count'],
                'sent': job['notification_count'] if finished else 0
            }
        ),
        'notifications': render_template(
            'partials/jobs/notifications.html',
            notifications=notifications['notifications']
        ),
        'status': render_template(
            'partials/jobs/status.html',
            uploaded_at=job['created_at'],
            finished_at=job['updated_at'] if finished else None
        ),
    })


@main.route('/services/<service_id>/notifications')
@login_required
@user_has_permissions('view_activity', admin_override=True)
def view_notifications(service_id):
    # TODO get the api to return count of pages as well.
    page = get_page_from_request()
    if page is None:
        abort(404, "Invalid page argument ({}) reverting to page 1.".format(request.args['page'], None))
    notifications = notification_api_client.get_notifications_for_service(service_id=service_id, page=page)
    prev_page = None
    if notifications['links'].get('prev', None):
        prev_page = generate_previous_next_dict(
            'main.view_notifications',
            {'service_id': service_id}, page - 1, 'Previous page', 'page {}'.format(page - 1))
    next_page = None
    if notifications['links'].get('next', None):
        next_page = generate_previous_next_dict(
            'main.view_notifications',
            {'service_id': service_id}, page + 1, 'Next page', 'page {}'.format(page + 1))
    return render_template(
        'views/notifications.html',
        service_id=service_id,
        notifications=notifications['notifications'],
        page=page,
        prev_page=prev_page,
        next_page=next_page
    )


@main.route("/services/<service_id>/jobs/<job_id>/notification/<string:notification_id>")
@login_required
@user_has_permissions('view_activity', admin_override=True)
def view_notification(service_id, job_id, notification_id):

    now = time.strftime('%H:%M')

    return render_template(
        'views/notification.html',
        message=[
            message for message in messages if message['id'] == notification_id
        ][0],
        delivered_at=now,
        uploaded_at=now,
        service_id=service_id,
        job_id=job_id
    )<|MERGE_RESOLUTION|>--- conflicted
+++ resolved
@@ -13,16 +13,11 @@
 
 from app import (job_api_client, notification_api_client, service_api_client)
 from app.main import main
-<<<<<<< HEAD
-from app.main.dao import (services_dao, templates_dao)
-from app.utils import (get_page_from_request, generate_previous_next_dict, user_has_permissions)
-=======
 from app.main.dao import templates_dao
 from app.utils import (
     get_page_from_request,
     generate_previous_next_dict,
     user_has_permissions)
->>>>>>> 1a8d4fda
 
 
 @main.route("/services/<service_id>/jobs")
