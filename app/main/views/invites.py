from flask import (
    redirect,
    url_for,
    session,
<<<<<<< HEAD
    render_template
=======
    abort,
    render_template,
    flash
>>>>>>> 8c250a78
)


from app.main import main
from app.main.dao.services_dao import get_service_by_id_or_404
from app import (
    invite_api_client,
    user_api_client
)


@main.route("/invitation/<token>")
def accept_invite(token):
<<<<<<< HEAD
    invited_user = invite_api_client.check_token(token)
    if invited_user.status == 'cancelled':
        from_user = user_api_client.get_user(invited_user.from_user)
        service = get_service_by_id_or_404(invited_user.service)
        return render_template('views/cancelled-invitation.html',
                               from_user=from_user.name,
                               service_name=service['name'])

    existing_user = user_api_client.get_user_by_email(invited_user.email_address)
    session['invited_user'] = invited_user.serialize()

    if existing_user:

        user_api_client.add_user_to_service(invited_user.service,
                                            existing_user.id,
                                            invited_user.permissions)
        invite_api_client.accept_invite(invited_user.service, invited_user.id)
        return redirect(url_for('main.service_dashboard', service_id=invited_user.service))
    else:
        return redirect(url_for('main.register_from_invite'))
=======

    try:
        invited_user = invite_api_client.check_token(token)

        if invited_user.status == 'cancelled':
            from_user = user_api_client.get_user(invited_user.from_user)
            service = get_service_by_id_or_404(invited_user.service)
            return render_template('views/cancelled-invitation.html',
                                   from_user=from_user.name,
                                   service_name=service['name'])

        if invited_user.status == 'accepted':
            session.pop('invited_user', None)
            flash('You have already accepted this invitation', 'default')
            return redirect(url_for('main.service_dashboard', service_id=invited_user.service))

        existing_user = user_api_client.get_user_by_email(invited_user.email_address)
        session['invited_user'] = invited_user.serialize()

        if existing_user:

            user_api_client.add_user_to_service(invited_user.service,
                                                existing_user.id,
                                                invited_user.permissions)
            invite_api_client.accept_invite(invited_user.service, invited_user.id)
            return redirect(url_for('main.service_dashboard', service_id=invited_user.service))
        else:
            return redirect(url_for('main.register_from_invite'))

    except HTTPError as e:

        if e.status_code == 404:
            abort(404)
        else:
            raise e
>>>>>>> 8c250a78
<|MERGE_RESOLUTION|>--- conflicted
+++ resolved
@@ -2,14 +2,8 @@
     redirect,
     url_for,
     session,
-<<<<<<< HEAD
-    render_template
-=======
-    abort,
-    render_template,
-    flash
->>>>>>> 8c250a78
-)
+    flash,
+    render_template)
 
 
 from app.main import main
@@ -22,14 +16,19 @@
 
 @main.route("/invitation/<token>")
 def accept_invite(token):
-<<<<<<< HEAD
     invited_user = invite_api_client.check_token(token)
+
     if invited_user.status == 'cancelled':
         from_user = user_api_client.get_user(invited_user.from_user)
         service = get_service_by_id_or_404(invited_user.service)
         return render_template('views/cancelled-invitation.html',
                                from_user=from_user.name,
                                service_name=service['name'])
+
+    if invited_user.status == 'accepted':
+        session.pop('invited_user', None)
+        flash('You have already accepted this invitation', 'default')
+        return redirect(url_for('main.service_dashboard', service_id=invited_user.service))
 
     existing_user = user_api_client.get_user_by_email(invited_user.email_address)
     session['invited_user'] = invited_user.serialize()
@@ -42,41 +41,4 @@
         invite_api_client.accept_invite(invited_user.service, invited_user.id)
         return redirect(url_for('main.service_dashboard', service_id=invited_user.service))
     else:
-        return redirect(url_for('main.register_from_invite'))
-=======
-
-    try:
-        invited_user = invite_api_client.check_token(token)
-
-        if invited_user.status == 'cancelled':
-            from_user = user_api_client.get_user(invited_user.from_user)
-            service = get_service_by_id_or_404(invited_user.service)
-            return render_template('views/cancelled-invitation.html',
-                                   from_user=from_user.name,
-                                   service_name=service['name'])
-
-        if invited_user.status == 'accepted':
-            session.pop('invited_user', None)
-            flash('You have already accepted this invitation', 'default')
-            return redirect(url_for('main.service_dashboard', service_id=invited_user.service))
-
-        existing_user = user_api_client.get_user_by_email(invited_user.email_address)
-        session['invited_user'] = invited_user.serialize()
-
-        if existing_user:
-
-            user_api_client.add_user_to_service(invited_user.service,
-                                                existing_user.id,
-                                                invited_user.permissions)
-            invite_api_client.accept_invite(invited_user.service, invited_user.id)
-            return redirect(url_for('main.service_dashboard', service_id=invited_user.service))
-        else:
-            return redirect(url_for('main.register_from_invite'))
-
-    except HTTPError as e:
-
-        if e.status_code == 404:
-            abort(404)
-        else:
-            raise e
->>>>>>> 8c250a78
+        return redirect(url_for('main.register_from_invite'))