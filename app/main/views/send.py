--- conflicted
+++ resolved
@@ -26,13 +26,9 @@
 from app.main.dao import templates_dao
 from app.main.dao import services_dao
 from app import job_api_client
-<<<<<<< HEAD
 from app.utils import (
     validate_recipient, InvalidPhoneError, InvalidEmailError, user_has_permissions)
-=======
-from app.utils import validate_recipient, InvalidPhoneError, InvalidEmailError
 from utils.process_csv import first_column_heading
->>>>>>> f0e0006a
 
 
 manage_service_page_headings = {
@@ -207,13 +203,8 @@
             'views/check.html',
             upload_result=upload_result,
             template=template,
-<<<<<<< HEAD
             page_heading=get_page_headings(template.template_type),
-            column_headers=['to'] + list(template.placeholders_as_markup),
-=======
-            page_heading=page_headings[template.template_type],
             column_headers=[first_column_heading[template.template_type]] + list(template.placeholders_as_markup),
->>>>>>> f0e0006a
             original_file_name=upload_data.get('original_file_name'),
             service_id=service_id,
             service=service,
