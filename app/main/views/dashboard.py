--- conflicted
+++ resolved
@@ -208,7 +208,7 @@
         'has_jobs': bool(immediate_jobs),
         'usage': render_template(
             'views/dashboard/_usage.html',
-            **calculate_usage(service_api_client.get_service_usage(
+            **calculate_free_tier_usage(service_api_client.get_yearly_sms_unit_count_and_cost(
                 service_id,
                 get_current_financial_year(),
             ), service)
@@ -223,7 +223,6 @@
     return statistics
 
 
-<<<<<<< HEAD
 def calculate_free_tier_usage(usage, service):
     sms_free_allowance = service['data']['free_sms_fragment_limit']
     return({
@@ -234,8 +233,6 @@
     })
 
 
-=======
->>>>>>> 2b164733
 def calculate_usage(usage):
     # TODO: Don't hardcode these - get em from the API
     sms_free_allowance = 250000
