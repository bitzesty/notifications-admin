--- conflicted
+++ resolved
@@ -1,13 +1,10 @@
+
 from flask import (
-<<<<<<< HEAD
-    render_template, redirect, session, url_for)
-=======
     render_template,
     redirect,
     session,
     url_for
 )
->>>>>>> d3825b25
 
 from flask_login import login_user
 
@@ -33,6 +30,7 @@
         try:
             user = users_dao.get_user_by_id(user_id)
             services = services_dao.get_services(user_id).get('data', [])
+            # Check if coming from new password page
             if 'password' in session['user_details']:
                 user.set_password(session['user_details']['password'])
                 users_dao.update_user(user)
