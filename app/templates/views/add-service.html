{% extends "admin_template.html" %}
{% from "components/textbox.html" import textbox %}
{% from "components/page-footer.html" import page_footer %}

{% block page_title %}
GOV.UK Notify | Set up service
{% endblock %}

{% block fullwidth_content %}

<div class="grid-row">
<<<<<<< HEAD
	<div class="column-two-thirds">
		<h1 class="heading-xlarge">Set up notifications for your service</h1>

		<p>Users will see your service name:</p>
			<ul class="list-bullet">
				<li>at the start of every text message, eg 'Vehicle tax: we received your payment, thank you'</li>
				<li>as your email sender name</li>
			</ul>

		<form autocomplete="off" method="post">
			{{ textbox(form.name) }}

			<p>
			<button class="button" href="dashboard" role="button">Continue</button>
			</p>
		</form>
		</div>
	</div>
=======
  <div class="column-two-thirds">

    <h1 class="heading-xlarge">
      {{ heading }}
    </h1>

    <p>
      Users will see your service name:
    </p>

    <ul class="list-bullet bottom-gutter">
      <li>
        at the start of every text message, eg ‘Vehicle tax: we received your
        payment, thank you’
      </li>
      <li>
        as your email sender name
      </li>
    </ul>

    <form autocomplete="off" method="post">
      {{ textbox(form.service_name) }}
      {{ page_footer(
        'Continue'
      ) }}
    </form>

  </div>
>>>>>>> 74f64d9d
</div>

{% endblock %}<|MERGE_RESOLUTION|>--- conflicted
+++ resolved
@@ -9,26 +9,6 @@
 {% block fullwidth_content %}
 
 <div class="grid-row">
-<<<<<<< HEAD
-	<div class="column-two-thirds">
-		<h1 class="heading-xlarge">Set up notifications for your service</h1>
-
-		<p>Users will see your service name:</p>
-			<ul class="list-bullet">
-				<li>at the start of every text message, eg 'Vehicle tax: we received your payment, thank you'</li>
-				<li>as your email sender name</li>
-			</ul>
-
-		<form autocomplete="off" method="post">
-			{{ textbox(form.name) }}
-
-			<p>
-			<button class="button" href="dashboard" role="button">Continue</button>
-			</p>
-		</form>
-		</div>
-	</div>
-=======
   <div class="column-two-thirds">
 
     <h1 class="heading-xlarge">
@@ -50,14 +30,13 @@
     </ul>
 
     <form autocomplete="off" method="post">
-      {{ textbox(form.service_name) }}
+      {{ textbox(form.name) }}
       {{ page_footer(
         'Continue'
       ) }}
     </form>
 
   </div>
->>>>>>> 74f64d9d
 </div>
 
 {% endblock %}