--- conflicted
+++ resolved
@@ -10,11 +10,7 @@
   <div class="column-two-thirds">
     <h1 class="heading-large">Confirm your mobile number</h1>
 
-<<<<<<< HEAD
-    <p>We've sent you a security code by text message.</p>
-=======
-    <p>We’ve sent you a security code by text message.</p>
->>>>>>> 351b91fe
+      <p>We’ve sent you a security code by text message.</p>
 
       <p>
       <label class="form-label" for="email">Enter security code<br>
