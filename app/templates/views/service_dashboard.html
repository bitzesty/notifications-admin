{% extends "withnav_template.html" %}
{% from "components/banner.html" import banner_wrapper %}
{% from "components/table.html" import list_table, field, right_aligned_field_heading %}
{% from "components/big-number.html" import big_number %}

{% block page_title %}
  {{ session.get('service_name', 'Dashboard') }} – GOV.UK Notify
{% endblock %}

{% block maincolumn_content %}

    <ul class="grid-row job-totals">
      <li class="column-half">
        {{ big_number(
          free_text_messages_remaining,
          'free text messages remaining'
        )}}
      </li>
      <li class="column-half">
        {{ big_number(
          '£' + spent_this_month,
          'spent this month'
        )}}
      </li>
    </ul>

    {% if not template_count and not jobs %}
<<<<<<< HEAD
      {% if current_user.has_permissions(['manage_templates', 'send_texts', 'send_emails', 'send_letters'], or_=True) %}
        {% call banner_wrapper(subhead='Get started', type="tip") %}
          <ol>
            {% if current_user.has_permissions(['manage_templates']) %}
              <li>
                <a href='{{ url_for(".add_service_template", service_id=service_id, template_type="sms") }}'>Add a template</a>
              </li>
            {% endif %}
            {% if current_user.has_permissions(['send_texts', 'send_emails', 'send_letters']) %}
              <li>
                <a href='{{ url_for(".choose_template", service_id=service_id, template_type="sms") }}'>Send yourself a text message</a>
              </li>
            {% endif %}
          </ol>
        {% endcall %}
      {% endif %}
=======
      {% call banner_wrapper(subhead='Get started', type="tip") %}
        <ol>
          {% if current_user.has_permissions(permissions=['manage_templates'], admin_override=True) %}
            <li>
              <a href='{{ url_for(".add_service_template", service_id=service_id, template_type="sms") }}'>Add a template</a>
            </li>
          {% endif %}
          {% if current_user.has_permissions(permissions=['send_texts', 'send_emails', 'send_letters']) %}
            <li>
              <a href='{{ url_for(".choose_template", service_id=service_id, template_type="sms") }}'>Send yourself a text message</a>
            </li>
          {% endif %}
        </ol>
      {% endcall %}
>>>>>>> 21407bb2
    {% elif not jobs %}
      {% call banner_wrapper(subhead='Next step', type="tip") %}
        {% if current_user.has_permissions(permissions=['send_texts', 'send_emails', 'send_letters']) %}
          <a href='{{ url_for(".choose_template", service_id=service_id, template_type="sms") }}'>Send yourself a text message</a>
        {% endif %}
      {% endcall %}
    {% else %}
      {% call(item) list_table(
        jobs,
        caption="Recent text messages",
        empty_message='You haven’t sent any text messages yet',
        field_headings=['Job', 'Created', right_aligned_field_heading('completion')]
      ) %}
        {% call field() %}
          <a href="{{ url_for('.view_job', service_id=service_id, job_id=item.id) }}">{{ item.original_file_name }}</a>
        {% endcall %}
        {% call field() %}
          {{ item.created_at|format_datetime }}
        {% endcall %}
        {% call field(align='right') %}
          {{ (item.notifications_sent / item.notification_count * 100)|round|int }}%
        {% endcall %}
      {% endcall %}
      {% if more_jobs_to_show %}
        {% if current_user.has_permissions(permissions=['send_texts', 'send_emails', 'send_letters']) %}
          <p class="table-show-more-link">
            <a href="{{ url_for('.view_notifications', service_id=service_id) }}">See all sent text messages</a>
          </p>
        {% endif %}
      {% endif %}
    {% endif %}

{% endblock %}<|MERGE_RESOLUTION|>--- conflicted
+++ resolved
@@ -25,16 +25,15 @@
     </ul>
 
     {% if not template_count and not jobs %}
-<<<<<<< HEAD
-      {% if current_user.has_permissions(['manage_templates', 'send_texts', 'send_emails', 'send_letters'], or_=True) %}
+      {% if current_user.has_permissions(['manage_templates', 'send_texts', 'send_emails', 'send_letters'], or_=True, admin_override=True) %}
         {% call banner_wrapper(subhead='Get started', type="tip") %}
           <ol>
-            {% if current_user.has_permissions(['manage_templates']) %}
+            {% if current_user.has_permissions(['manage_templates'], admin_override=True) %}
               <li>
                 <a href='{{ url_for(".add_service_template", service_id=service_id, template_type="sms") }}'>Add a template</a>
               </li>
             {% endif %}
-            {% if current_user.has_permissions(['send_texts', 'send_emails', 'send_letters']) %}
+            {% if current_user.has_permissions(['send_texts']) %}
               <li>
                 <a href='{{ url_for(".choose_template", service_id=service_id, template_type="sms") }}'>Send yourself a text message</a>
               </li>
@@ -42,22 +41,6 @@
           </ol>
         {% endcall %}
       {% endif %}
-=======
-      {% call banner_wrapper(subhead='Get started', type="tip") %}
-        <ol>
-          {% if current_user.has_permissions(permissions=['manage_templates'], admin_override=True) %}
-            <li>
-              <a href='{{ url_for(".add_service_template", service_id=service_id, template_type="sms") }}'>Add a template</a>
-            </li>
-          {% endif %}
-          {% if current_user.has_permissions(permissions=['send_texts', 'send_emails', 'send_letters']) %}
-            <li>
-              <a href='{{ url_for(".choose_template", service_id=service_id, template_type="sms") }}'>Send yourself a text message</a>
-            </li>
-          {% endif %}
-        </ol>
-      {% endcall %}
->>>>>>> 21407bb2
     {% elif not jobs %}
       {% call banner_wrapper(subhead='Next step', type="tip") %}
         {% if current_user.has_permissions(permissions=['send_texts', 'send_emails', 'send_letters']) %}
