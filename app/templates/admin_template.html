--- conflicted
+++ resolved
@@ -56,13 +56,8 @@
               Current service
             </summary>
             <div>
-<<<<<<< HEAD
-              <a href="#">Switch to A N Other service</a>
-              <a href="{{ url_for('main.add_service') }}">Add a new service to GOV.UK Notify</a>
-=======
               <a href="{{ url_for('main.choose_service') }}">Switch service</a>
               <a href="{{ url_for('.add_service') }}">Add a new service to GOV.UK Notify</a>
->>>>>>> b2432791
             </div>
           </details>
         </div>
